package org.icyphy.linguafranca.diagram.synthesis

import com.google.common.collect.HashBasedTable
import com.google.common.collect.HashMultimap
import de.cau.cs.kieler.klighd.KlighdConstants
import de.cau.cs.kieler.klighd.SynthesisOption
import de.cau.cs.kieler.klighd.kgraph.KEdge
import de.cau.cs.kieler.klighd.kgraph.KLabel
import de.cau.cs.kieler.klighd.kgraph.KNode
import de.cau.cs.kieler.klighd.kgraph.KPort
import de.cau.cs.kieler.klighd.krendering.Colors
import de.cau.cs.kieler.klighd.krendering.KPolyline
import de.cau.cs.kieler.klighd.krendering.KRenderingFactory
import de.cau.cs.kieler.klighd.krendering.LineStyle
import de.cau.cs.kieler.klighd.krendering.extensions.KColorExtensions
import de.cau.cs.kieler.klighd.krendering.extensions.KContainerRenderingExtensions
import de.cau.cs.kieler.klighd.krendering.extensions.KEdgeExtensions
import de.cau.cs.kieler.klighd.krendering.extensions.KLabelExtensions
import de.cau.cs.kieler.klighd.krendering.extensions.KNodeExtensions
import de.cau.cs.kieler.klighd.krendering.extensions.KPolylineExtensions
import de.cau.cs.kieler.klighd.krendering.extensions.KPortExtensions
import de.cau.cs.kieler.klighd.krendering.extensions.KRenderingExtensions
import de.cau.cs.kieler.klighd.krendering.extensions.PositionReferenceX
import de.cau.cs.kieler.klighd.krendering.extensions.PositionReferenceY
import de.cau.cs.kieler.klighd.labels.decoration.LabelDecorationConfigurator
import de.cau.cs.kieler.klighd.syntheses.AbstractDiagramSynthesis
import de.cau.cs.kieler.klighd.util.KlighdProperties
import java.util.List
import java.util.Map
import javax.inject.Inject
import org.eclipse.elk.alg.layered.options.FixedAlignment
import org.eclipse.elk.alg.layered.options.LayeredOptions
import org.eclipse.elk.alg.layered.p4nodes.bk.EdgeStraighteningStrategy
import org.eclipse.elk.core.options.CoreOptions
import org.eclipse.elk.core.options.Direction
import org.eclipse.elk.core.options.PortConstraints
import org.eclipse.elk.core.options.PortSide
import org.eclipse.elk.core.options.SizeConstraint
import org.icyphy.linguaFranca.Action
import org.icyphy.linguaFranca.Connection
import org.icyphy.linguaFranca.Model
import org.icyphy.linguaFranca.Output
import org.icyphy.linguaFranca.Reaction
import org.icyphy.linguaFranca.Reactor
import org.icyphy.linguaFranca.Timer
import org.icyphy.linguaFranca.VarRef

import static extension de.cau.cs.kieler.klighd.syntheses.DiagramSyntheses.*

class LinguaFrancaSynthesis extends AbstractDiagramSynthesis<Model> {

	@Inject extension KNodeExtensions
	@Inject extension KEdgeExtensions
	@Inject extension KPortExtensions
	@Inject extension KLabelExtensions
	@Inject extension KRenderingExtensions
	@Inject extension KContainerRenderingExtensions
	@Inject extension KPolylineExtensions
	@Inject extension KColorExtensions

	// -------------------------------------------------------------------------
	
	public static val SynthesisOption SHOW_INSTANCE_NAMES = SynthesisOption.createCheckOption("Instance Names", false)
	
	override getDisplayedSynthesisOptions() {
		return #[
			SHOW_INSTANCE_NAMES
		]
	}
	
	// -------------------------------------------------------------------------
	
	override KNode transform(Model model) {
		val rootNode = createNode()

		rootNode.addLayoutParam(CoreOptions.ALGORITHM, LayeredOptions.ALGORITHM_ID)
		rootNode.addLayoutParam(CoreOptions.DIRECTION, Direction.RIGHT)
		rootNode.setLayoutOption(LayeredOptions.NODE_PLACEMENT_BK_FIXED_ALIGNMENT, FixedAlignment.BALANCED)
		rootNode.setLayoutOption(LayeredOptions.NODE_PLACEMENT_BK_EDGE_STRAIGHTENING, EdgeStraighteningStrategy.IMPROVE_STRAIGHTNESS)
		rootNode.setLayoutOption(LayeredOptions.SPACING_EDGE_NODE, LayeredOptions.SPACING_NODE_NODE.^default * 1.1f)
		rootNode.setLayoutOption(LayeredOptions.SPACING_EDGE_NODE_BETWEEN_LAYERS, LayeredOptions.SPACING_NODE_NODE.^default * 1.1f)

		model.prepareStructureAccess() // FIXME Usually Xtext does this
		
		// Find main
		val main = model.reactors.findFirst["main".equalsIgnoreCase(name)]
		if (main !== null && main.hasContent) {
			rootNode.children += main.transformReactorNetwork(emptyMap, emptyMap)
		} else {
			val message = createNode()
			message.addRoundedRectangle(4, 4)
			message.KContainerRendering.addText("No main reactor with content")
		}

		return rootNode
	}

	private def List<KNode> transformReactorNetwork(Reactor reactor, Map<String, KPort> parentInputPorts,
		Map<String, KPort> parentOutputPorts) {
		val nodes = newArrayList
		val inputPorts = HashBasedTable.<String, String, KPort>create // FIXME should be <Reactor, Input, KPort>
		val outputPorts = HashBasedTable.<String, String, KPort>create // FIXME should be <Reactor, Input, KPort>
		val reactionNodes = newHashMap
		val timerNodes = newHashMap
		
		// Transform instances
		for (instance : reactor.instantiations) {
			val node = createNode()
			nodes += node

			val name = instance.name
			val reactorClass = instance.reactorClass

			node.associateWith(reactorClass)
			node.setLayoutOption(CoreOptions.NODE_SIZE_CONSTRAINTS, SizeConstraint.minimumSizeWithPorts)
			node.setLayoutOption(CoreOptions.PORT_CONSTRAINTS, PortConstraints.FIXED_ORDER)
			node.setLayoutOption(KlighdProperties.EXPAND, false)

			// Expanded Rectangle
			node.addReactorFigure(reactorClass, instance.name) => [
				setProperty(KlighdProperties.EXPANDED_RENDERING, true)

				// Collapse button
				addText("[Hide]") => [
					foreground = Colors.BLUE
					fontSize = 8
					addSingleClickAction(KlighdConstants.ACTION_COLLAPSE_EXPAND)
					addDoubleClickAction(KlighdConstants.ACTION_COLLAPSE_EXPAND)
					setGridPlacementData().from(LEFT, 8, 0, TOP, 0, 0).to(RIGHT, 8, 0, BOTTOM, 0, 0)
				]

				addChildArea()
			]

			// Collapse Rectangle
			node.addReactorFigure(reactorClass, instance.name) => [
				setProperty(KlighdProperties.COLLAPSED_RENDERING, true)

				// Expand button
				if (reactorClass.hasContent) {
					it.addText("[Details]") => [
						foreground = Colors.BLUE
						fontSize = 9
						addSingleClickAction(KlighdConstants.ACTION_COLLAPSE_EXPAND)
						addDoubleClickAction(KlighdConstants.ACTION_COLLAPSE_EXPAND)
						setGridPlacementData().from(LEFT, 8, 0, TOP, 0, 0).to(RIGHT, 8, 0, BOTTOM, 8, 0)
					]
				}
			]

			// Create ports
			for (input : reactorClass.inputs.reverseView) {
				inputPorts.put(name, input.name, node.addIOPort(input.name, true))
			}
			for (output : reactorClass.outputs) {
				outputPorts.put(name, output.name, node.addIOPort(output.name, false))
			}

			// Add content
			if (reactorClass.hasContent) {
				node.children += reactorClass.transformReactorNetwork(inputPorts.row(name), outputPorts.row(name))
			}
		}
		
		// Create timers
		for (Timer timer : reactor.timers?:emptyList) {
			val node = createNode().associateWith(timer)
			nodes += node
			timerNodes.put(timer.name, node)
			
			node.addTimerFigure(timer)
		}

		// Create reactions
		val actionDestinations = HashMultimap.create
		val actionSource = newHashMap
		for (reaction : reactor.reactions) {
			val node = createNode().associateWith(reaction)
			nodes += node
			reactionNodes.put(reaction, node)
			
			node.setLayoutOption(CoreOptions.PORT_CONSTRAINTS, PortConstraints.FREE)
			
			node.addReactionFigure(reaction)

			// connect input
			for (VarRef trigger : reaction.triggers?:emptyList) {
				if (trigger.variable instanceof Action) {
					actionDestinations.put(trigger.variable.name, reaction)		
				} else {
					val src = if (parentInputPorts.containsKey(trigger.variable.name)) {
						parentInputPorts.get(trigger.variable.name)
					} else if (timerNodes.containsKey(trigger.variable.name)) {
						timerNodes.get(trigger.variable.name)
					}
					if (src !== null) {
						createDependencyEdge().connect(src, node)
					}
				}
			}
			
			// connect outputs
			for (VarRef effect : reaction.effects?:emptyList) {
				
				if (effect.variable instanceof Action) {
					actionSource.put(effect.variable as Action, reaction)
//				}
//				if (reactor.actions.exists[name.equals(target)]) {
//					actionSource.put(target, reaction)
				} 
				else  {
					val dst = if (effect.variable instanceof Output) {
						parentOutputPorts.get(effect.variable.name)
					} else {
						inputPorts.get(effect.container.name, effect.variable.name)
					}
					if (dst !== null) {
						createDependencyEdge().connect(node, dst)
					}
				}
			}
		}
		
		// Connect actions
		for (Action action : actionSource.keySet) {
			val sourceNode = reactionNodes.get(actionSource.get(action))
			for (target : actionDestinations.get(action)) {
				val targetNode  = reactionNodes.get(target)
				createDelayEdge(action).connect(sourceNode, targetNode)
			}
		}

		// Transform connections
		for (Connection connection : reactor.connections?:emptyList) {
<<<<<<< HEAD
			val source = if (connection.leftPort.variable !== null) {
				outputPorts.get(connection.leftPort.variable.name, connection.leftPort.variable.name)
			} else if (parentInputPorts.containsKey(connection.leftPort)) {
				parentInputPorts.get(connection.leftPort.variable.name)
			}
			val target = if (connection.rightPort.variable !== null) {
				inputPorts.get(connection.leftPort.variable.name, connection.leftPort.variable.name)
=======
			val source = if (connection.leftPort.container !== null) {
				outputPorts.get(connection.leftPort.container.name, connection.leftPort.variable.name)
			} else if (parentInputPorts.containsKey(connection.leftPort)) {
				parentInputPorts.get(connection.leftPort.container.name)
			}
			val target = if (connection.rightPort.container !== null) {
				inputPorts.get(connection.leftPort.container.name, connection.leftPort.variable.name)
>>>>>>> 2c096aed
			} else if (parentOutputPorts.containsKey(connection.rightPort)) {
				parentOutputPorts.get(connection.rightPort)
			}
			val edge = createDependencyEdge.associateWith(connection)
			edge.connect(source, target)
		}

		return nodes
	}
	
	private def createDelayEdge(Action action) {
		return createEdge => [
			addPolyline() => [
				//.addHeadArrowDecorator() // added by connect
				lineStyle = LineStyle.DASH
			]
			if (!action?.delay.nullOrEmpty) {
				addCenterEdgeLabel(action.delay).applyOnEdgeStyle()
			}
		]
	}
	
	
	private def createDependencyEdge() {
		return createEdge => [
			addPolyline()//.addHeadArrowDecorator() // added by connect
		]
	}
	
	private def dispatch connect(KEdge edge, KNode src, KNode dst) {
		(edge.KContainerRendering as KPolyline).addHeadArrowDecorator()
		edge.source = src
		edge.target = dst
	}
	private def dispatch connect(KEdge edge, KNode src, KPort dst) {
		edge.source = src
		edge.targetPort = dst
		edge.target = dst?.node
	}
	private def dispatch connect(KEdge edge, KPort src, KNode dst) {
		(edge.KContainerRendering as KPolyline).addHeadArrowDecorator()
		edge.sourcePort = src
		edge.source = src?.node
		edge.target = dst
	}
	private def dispatch connect(KEdge edge, KPort src, KPort dst) {
		edge.sourcePort = src
		edge.source = src?.node
		edge.targetPort = dst
		edge.target = dst?.node
	}
	
	/**
	 * Translate an input/output into a port.
	 */
	private def addIOPort(KNode node, String label, boolean input) {
		val port = createPort
		node.ports += port
		
		port.setPortSize(6, 6)
		
		if (input) {
			port.addLayoutParam(CoreOptions.PORT_SIDE, PortSide.WEST)
			port.addLayoutParam(CoreOptions::PORT_BORDER_OFFSET, -3.0)
		} else {
			port.addLayoutParam(CoreOptions.PORT_SIDE, PortSide.EAST)
			port.addLayoutParam(CoreOptions::PORT_BORDER_OFFSET, -3.0)
		}
		
		port.addPolygon() => [
			lineWidth = 1
			background = Colors.BLACK
			points += #[
				createKPosition(PositionReferenceX.LEFT, 0, 0, PositionReferenceY.TOP, 0 , 0),
				createKPosition(PositionReferenceX.RIGHT, 0, 0, PositionReferenceY.TOP, 0 , 0.5f),
				createKPosition(PositionReferenceX.LEFT, 0, 0, PositionReferenceY.BOTTOM, 0 , 0)
			]
		]
		
		port.addOutsidePortLabel(label, 8)

		return port
	}

	/**
	 * Creates the visual representation of a reactor node
	 */
	private def addReactorFigure(KNode node, Reactor reactor, String instanceName) {
		val figure = node.addRoundedRectangle(8, 8, 1)
		figure.setGridPlacement(1)
		figure.lineWidth = 1
		figure.foreground = Colors.GRAY
		figure.background = Colors.GRAY_95

		// minimal node size is necessary if no text will be added
		node.setMinimalNodeSize(2 * figure.cornerWidth, 2 * figure.cornerHeight)

		val showInstanceName = SHOW_INSTANCE_NAMES.booleanValue && !instanceName.nullOrEmpty
		
		figure.addText(reactor.name) => [
			setGridPlacementData().from(LEFT, 8, 0, TOP, 8f, 0).to(RIGHT, 8, 0, BOTTOM, showInstanceName ? 0 : (reactor.hasContent ? 4 : 8), 0)
			suppressSelectability
		]
		
		if (showInstanceName) {
			figure.addText("(" + instanceName + ")") => [
				setGridPlacementData().from(LEFT, 8, 0, TOP, 2, 0).to(RIGHT, 8, 0, BOTTOM, reactor.hasContent ? 4 : 8, 0)
				suppressSelectability
			]
		}

		return figure
	}
	
	/**
	 * Creates the visual representation of a reaction node
	 */
	private def addReactionFigure(KNode node, Reaction reaction) {
		node.setMinimalNodeSize(45, 15)

		val figure = node.addRectangle()
		figure.lineWidth = 1
		figure.foreground = Colors.GRAY_45
		figure.background = Colors.GRAY_65

		return figure
	}
	
	/**
	 * Creates the visual representation of a timer node
	 */
	private def addTimerFigure(KNode node, Timer timer) {
		node.setMinimalNodeSize(40, 40)
		
		val figure = node.addEllipse
		figure.lineWidth = 1
		figure.background = Colors.GRAY_95
		
		figure.addPolyline(1,
			#[
				createKPosition(PositionReferenceX.LEFT, 0, 0.5f, PositionReferenceY.TOP, 0 , 0.1f),
				createKPosition(PositionReferenceX.LEFT, 0, 0.5f, PositionReferenceY.TOP, 0 , 0.5f),
				createKPosition(PositionReferenceX.LEFT, 0, 0.7f, PositionReferenceY.TOP, 0 , 0.7f)
			]
		)
		
		if (timer.timing !== null) {
			val timing = newArrayList
			if (timer.timing.offset !== null) {
				timing += timer.timing.offset.time + timer.timing.offset.unit
			}
			if (timer.timing.period !== null) {
				timing += timer.timing.period.time + timer.timing.period.unit
			}
			if (!timing.empty) {
				node.addOutsideBottomCenteredNodeLabel(timing.join("(", ", ", ")")[it])
			}
		}

		return figure
	}
	
	private def hasContent(Reactor reactor) {
		return !reactor.reactions.empty || !reactor.instantiations.empty
	}
	
	static var LabelDecorationConfigurator _inlineLabelConfigurator; // ONLY for use in applyOnEdgeStyle
	private def applyOnEdgeStyle(KLabel label) {
		if (_inlineLabelConfigurator === null) {
	        _inlineLabelConfigurator = LabelDecorationConfigurator.create
	        	.withInlineLabels(true)
	            .withLabelTextRenderingProvider([ container, klabel | 
	            	val kText = KRenderingFactory.eINSTANCE.createKText()
	            	kText.fontSize = 9
        			container.children += kText
        			kText
	            ])
		}
		
		_inlineLabelConfigurator.applyTo(label)
	}

	// -------------------------
	// Model Helpers
	var Map<String, Reactor> reactors

	private def void prepareStructureAccess(Model model) {
		reactors = model.reactors.toMap[name]
		// TODO include imported files
	}

	private def Reactor reactor(String name) {
		return reactors.get(name)
	}
	

	private def Action action(String action, Reactor reactor) {
		return reactor.actions.findFirst[name.equals(action)]
	}
}<|MERGE_RESOLUTION|>--- conflicted
+++ resolved
@@ -232,15 +232,6 @@
 
 		// Transform connections
 		for (Connection connection : reactor.connections?:emptyList) {
-<<<<<<< HEAD
-			val source = if (connection.leftPort.variable !== null) {
-				outputPorts.get(connection.leftPort.variable.name, connection.leftPort.variable.name)
-			} else if (parentInputPorts.containsKey(connection.leftPort)) {
-				parentInputPorts.get(connection.leftPort.variable.name)
-			}
-			val target = if (connection.rightPort.variable !== null) {
-				inputPorts.get(connection.leftPort.variable.name, connection.leftPort.variable.name)
-=======
 			val source = if (connection.leftPort.container !== null) {
 				outputPorts.get(connection.leftPort.container.name, connection.leftPort.variable.name)
 			} else if (parentInputPorts.containsKey(connection.leftPort)) {
@@ -248,7 +239,6 @@
 			}
 			val target = if (connection.rightPort.container !== null) {
 				inputPorts.get(connection.leftPort.container.name, connection.leftPort.variable.name)
->>>>>>> 2c096aed
 			} else if (parentOutputPorts.containsKey(connection.rightPort)) {
 				parentOutputPorts.get(connection.rightPort)
 			}
