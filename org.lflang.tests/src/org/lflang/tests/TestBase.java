package org.lflang.tests;

import static org.junit.jupiter.api.Assertions.assertFalse;
import static org.junit.jupiter.api.Assertions.assertSame;

import java.io.IOException;
import java.io.PrintStream;
import java.io.PrintWriter;
import java.io.StringWriter;
import java.lang.Thread.UncaughtExceptionHandler;
import java.lang.reflect.Constructor;
import java.lang.reflect.InvocationTargetException;
import java.nio.file.Path;
import java.io.File;
import java.io.FileWriter;
import java.io.BufferedWriter;
import java.util.Arrays;
import java.util.Collections;
import java.util.List;
import java.util.Objects;
import java.util.Properties;
import java.util.Set;
import java.util.concurrent.TimeUnit;
import java.util.concurrent.atomic.AtomicReference;
import java.util.function.Predicate;
import java.util.stream.Collectors;

import org.eclipse.emf.common.util.URI;
import org.eclipse.emf.ecore.resource.ResourceSet;
import org.eclipse.xtext.diagnostics.Severity;
import org.eclipse.xtext.generator.IGeneratorContext;
import org.eclipse.xtext.generator.JavaIoFileSystemAccess;
import org.eclipse.xtext.testing.InjectWith;
import org.eclipse.xtext.testing.extensions.InjectionExtension;
import org.eclipse.xtext.util.CancelIndicator;
import org.eclipse.xtext.util.RuntimeIOException;
import org.eclipse.xtext.validation.CheckMode;
import org.eclipse.xtext.validation.IResourceValidator;
import org.junit.jupiter.api.extension.ExtendWith;

import org.lflang.DefaultErrorReporter;
import org.lflang.FileConfig;
import org.lflang.LFRuntimeModule;
import org.lflang.LFStandaloneSetup;
import org.lflang.Target;
import org.lflang.generator.GeneratorResult;
import org.lflang.generator.DockerGeneratorBase;
import org.lflang.generator.LFGenerator;
import org.lflang.generator.LFGeneratorContext;
import org.lflang.generator.MainContext;
import org.lflang.tests.Configurators.Configurator;
import org.lflang.tests.LFTest.Result;
import org.lflang.tests.TestRegistry.TestCategory;
import org.lflang.util.FileUtil;
import org.lflang.util.LFCommand;

import com.google.inject.Inject;
import com.google.inject.Injector;
import com.google.inject.Provider;

/**
 * Base class for test classes that define JUnit tests.
 *
 * @author Marten Lohstroh <marten@berkeley.edu>
 */
@ExtendWith(InjectionExtension.class)
@InjectWith(LFInjectorProvider.class)
public abstract class TestBase {

    @Inject
    IResourceValidator validator;
    @Inject
    LFGenerator generator;
    @Inject
    JavaIoFileSystemAccess fileAccess;
    @Inject
    Provider<ResourceSet> resourceSetProvider;


    /** Reference to System.out. */
    private static final PrintStream out = System.out;

    /** Reference to System.err. */
    private static final PrintStream err = System.err;

    /** Execution timeout enforced for all tests. */
    private static final long MAX_EXECUTION_TIME_SECONDS = 60;

    /** Content separator used in test output, 78 characters wide. */
    public static final String THIN_LINE =
        "------------------------------------------------------------------------------" +
            System.lineSeparator();

    /** Content separator used in test output, 78 characters wide. */
    public static final String THICK_LINE =
        "==============================================================================" +
            System.lineSeparator();

    /** The targets for which to run the tests. */
    private final List<Target> targets;

    /**
     * An enumeration of test levels.
     * @author Marten Lohstroh <marten@berkeley.edu>
     *
     */
    public enum TestLevel {VALIDATION, CODE_GEN, BUILD, EXECUTION}

    /**
     * Static function for converting a path to its associated test level.
     * @author Anirudh Rengarajan <arengarajan@berkeley.edu>
     */
    public static TestLevel pathToLevel(Path path) {
        while(path.getParent() != null) {
            String name = path.getFileName().toString();
            for (var category: TestCategory.values()) {
                if (category.name().equalsIgnoreCase(name)) {
                    return category.level;
                }
            }
            path = path.getParent();
        }
        return TestLevel.EXECUTION;
    }

    /**
     * A collection messages often used throughout the test package.
     *
     * @author Marten Lohstroh <marten@berkeley.edu>
     *
     */
    public static class Message {
        /* Reasons for not running tests. */
        public static final String NO_WINDOWS_SUPPORT = "Not (yet) supported on Windows.";
        public static final String NO_SINGLE_THREADED_SUPPORT = "Target does not support single-threaded execution.";
        public static final String NO_FEDERATION_SUPPORT = "Target does not support federated execution.";
        public static final String NO_DOCKER_SUPPORT = "Target does not support the 'docker' property.";
        public static final String NO_DOCKER_TEST_SUPPORT = "Docker tests are only supported on Linux.";
        public static final String NO_GENERICS_SUPPORT = "Target does not support generic types.";

        /* Descriptions of collections of tests. */
        public static final String DESC_SERIALIZATION = "Run serialization tests.";
        public static final String DESC_GENERIC = "Run generic tests.";
        public static final String DESC_TYPE_PARMS = "Run tests for reactors with type parameters.";
        public static final String DESC_MULTIPORT = "Run multiport tests.";
        public static final String DESC_AS_FEDERATED = "Run non-federated tests in federated mode.";
        public static final String DESC_FEDERATED = "Run federated tests.";
        public static final String DESC_DOCKER = "Run docker tests.";
        public static final String DESC_DOCKER_FEDERATED = "Run docker federated tests.";
        public static final String DESC_CONCURRENT = "Run concurrent tests.";
        public static final String DESC_TARGET_SPECIFIC = "Run target-specific tests";
        public static final String DESC_ARDUINO = "Running Arduino tests.";
        public static final String DESC_AS_CCPP = "Running C tests as CCpp.";
        public static final String DESC_SINGLE_THREADED = "Run non-concurrent and non-federated tests with threading = off.";
        public static final String DESC_SCHED_SWAPPING = "Running with non-default runtime scheduler ";
        public static final String DESC_ROS2 = "Running tests using ROS2.";
        public static final String DESC_MODAL = "Run modal reactor tests.";

        /* Missing dependency messages */
        public static final String MISSING_DOCKER = "Executable 'docker' not found or 'docker' daemon thread not running";
    }

    /** Constructor for test classes that test a single target. */
    protected TestBase(Target first) {
        this(Collections.singletonList(first));
    }

    /** Special ctor for the code coverage test */
    protected TestBase(List<Target> targets) {
        assertFalse(targets.isEmpty(), "empty target list");
        this.targets = Collections.unmodifiableList(targets);
        TestRegistry.initialize();
    }

    /**
     * Run selected tests for a given target and configurator up to the specified level.
     *
     * @param target The target to run tests for.
     * @param selected A predicate that given a test category returns whether
     * it should be included in this test run or not.
     * @param configurator  A procedure for configuring the tests.
     * @param level The level of testing to be performed during this run.
     * @param copy Whether or not to work on copies of tests in the test.
     * registry.
     */
    protected final void runTestsAndPrintResults(Target target,
                                                 Predicate<TestCategory> selected,
                                                 Configurator configurator,
                                                 boolean copy) {
        var categories = Arrays.stream(TestCategory.values()).filter(selected)
                .collect(Collectors.toList());
        for (var category : categories) {
            System.out.println(category.getHeader());
            var tests = TestRegistry.getRegisteredTests(target, category, copy);
            try {
                validateAndRun(tests, configurator, category.level);
            } catch (IOException e) {
                throw new RuntimeIOException(e);
            }
            System.out.println(TestRegistry.getCoverageReport(target, category));
            checkAndReportFailures(tests);
        }
    }

    /**
     * Run tests in the given selection for all targets enabled in this class.
     *
     * @param description A string that describes the collection of tests.
     * @param selected A predicate that given a test category returns whether
     * it should be included in this test run or not.
     * @param configurator A procedure for configuring the tests.
     * @param level The level of testing to be performed during this run.
     * @param copy Whether or not to work on copies of tests in the test.
     * registry.
     */
    protected void runTestsForTargets(String description,
                                      Predicate<TestCategory> selected,
                                      Configurator configurator,
                                      boolean copy) {
        for (Target target : this.targets) {
            runTestsFor(List.of(target), description, selected,
                        configurator, copy);
        }
    }

    /**
     * Run tests in the given selection for a subset of given targets.
     *
     * @param subset The subset of targets to run the selected tests for.
     * @param description A string that describes the collection of tests.
     * @param selected A predicate that given a test category returns whether
     * it should be included in this test run or not.
     * @param configurator A procedure for configuring the tests.
     * @param level The level of testing to be performed during this run.
     * @param copy Whether to work on copies of tests in the test.
     * registry.
     */
    protected void runTestsFor(List<Target> subset,
                               String description,
                               Predicate<TestCategory> selected,
                               Configurator configurator,
                               boolean copy) {
        for (Target target : subset) {
            printTestHeader(target, description);
            runTestsAndPrintResults(target, selected, configurator, copy);
        }
    }

    /**
     * Whether to enable {@link #runWithThreadingOff()}.
     */
    protected boolean supportsSingleThreadedExecution() {
        return false;
    }

    /**
     * Determine whether the current platform is Windows.
     * @return true if the current platform is Windwos, false otherwise.
     */
    protected static boolean isWindows() {
        String OS = System.getProperty("os.name").toLowerCase();
        return OS.contains("win");
    }

     /**
     * Determine whether the current platform is MacOS.
     * @return true if the current platform is MacOS, false otherwise.
     */
    protected static boolean isMac() {
        String OS = System.getProperty("os.name").toLowerCase();
        return OS.contains("mac");
    }

    /**
     * Determine whether the current platform is Linux.
     * @return true if the current platform is Linux, false otherwise.
     */
    protected static boolean isLinux() {
        String OS = System.getProperty("os.name").toLowerCase();
        return OS.contains("linux");
    }

    /**
     * End output redirection.
     */
    private static void restoreOutputs() {
        System.out.flush();
        System.err.flush();
        System.setOut(out);
        System.setErr(err);
    }

    /**
     * Redirect outputs to the given tests for recording.
     *
     * @param test The test to redirect outputs to.
     */
    private static void redirectOutputs(LFTest test) {
        System.setOut(new PrintStream(test.getOutputStream()));
        System.setErr(new PrintStream(test.getOutputStream()));
    }


    /**
     * Run a test, print results on stderr.
     *
     * @param test      Test case.
     * @param testClass The test class that will execute the test. This is target-specific,
     *                  it may provide some target-specific configuration. We pass a class
     *                  and not a new instance because this method needs to ensure the object
     *                  is properly injected, and so, it needs to control its entire lifecycle.
     * @param level     Level to which to run the test.
     */
    public static void runSingleTestAndPrintResults(LFTest test, Class<? extends TestBase> testClass, TestLevel level) {
        Injector injector = new LFStandaloneSetup(new LFRuntimeModule()).createInjectorAndDoEMFRegistration();
        TestBase runner;
        try {
            @SuppressWarnings("unchecked")
            Constructor<? extends TestBase> constructor = (Constructor<? extends TestBase>) testClass.getConstructors()[0];
            runner = constructor.newInstance();
        } catch (InstantiationException | IllegalAccessException | InvocationTargetException e) {
            throw new IllegalStateException(e);
        }
        injector.injectMembers(runner);

        Set<LFTest> tests = Set.of(test);
        try {
            runner.validateAndRun(tests, t -> true, level);
        } catch (IOException e) {
            throw new RuntimeIOException(e);
        }
        checkAndReportFailures(tests);
    }

    /**
     * Print a header that describes a collection of tests.
     * @param target The target for which the tests are being performed.
     * @param description A string the describes the collection of tests.
     */
    protected static void printTestHeader(Target target, String description) {
        System.out.print(TestBase.THICK_LINE);
        System.out.println("Target: " + target);
        if (description.startsWith("Description: ")) {
            System.out.println(description);
        } else {
            System.out.println("Description: " + description);
        }
        System.out.println(TestBase.THICK_LINE);
    }

    /**
     * Iterate over given tests and evaluate their outcome, report errors if
     * there are any.
     *
     * @param tests The tests to inspect the results of.
     */
    private static void checkAndReportFailures(Set<LFTest> tests) {
        var passed = tests.stream().filter(it -> !it.hasFailed()).count();

        System.out.print(THIN_LINE);
        System.out.println("Passing: " + passed + "/" + tests.size());
        System.out.print(THIN_LINE);

        for (var test : tests) {
            test.reportErrors();
        }
        for (LFTest lfTest : tests) {
            assertSame(Result.TEST_PASS, lfTest.result);
        }
    }

    /**
     * Configure a test by applying the given configurator and return a
     * generator context. Also, if the given level is less than
     * `TestLevel.BUILD`, add a `no-compile` flag to the generator context. If
     * the configurator was not applied successfully, throw an AssertionError.
     *
     * @param test the test to configure.
     * @param configurator The configurator to apply to the test.
     * @param level The level of testing in which the generator context will be
     * used.
     * @return a generator context with a fresh resource, unaffected by any AST
     * transformation that may have occured in other tests.
     * @throws IOException if there is any file access problem
     */
    private LFGeneratorContext configure(LFTest test, Configurator configurator, TestLevel level) throws IOException {
        var context = new MainContext(
            LFGeneratorContext.Mode.STANDALONE, CancelIndicator.NullImpl, (m, p) -> {}, new Properties(), true,
            fileConfig -> new DefaultErrorReporter()
        );

        var r = resourceSetProvider.get().getResource(
            URI.createFileURI(test.srcFile.toFile().getAbsolutePath()),
            true);

        if (r.getErrors().size() > 0) {
            test.result = Result.PARSE_FAIL;
            throw new AssertionError("Test did not parse correctly.");
        }

        fileAccess.setOutputPath(FileConfig.findPackageRoot(test.srcFile, s -> {}).resolve(FileConfig.DEFAULT_SRC_GEN_DIR).toString());
        test.context = context;
        test.fileConfig = new FileConfig(r, FileConfig.getSrcGenRoot(fileAccess), context.useHierarchicalBin());

        // Set the no-compile flag the test is not supposed to reach the build stage.
        if (level.compareTo(TestLevel.BUILD) < 0) {
            context.getArgs().setProperty("no-compile", "");
        }

        addExtraLfcArgs(context.getArgs());

        // Update the test by applying the configuration. E.g., to carry out an AST transformation.
        if (configurator != null && !configurator.configure(test)) {
            test.result = Result.CONFIG_FAIL;
            throw new AssertionError("Test configuration unsuccessful.");
        }

        return context;
    }

    /**
     * Validate the given test. Throw an AssertionError if validation failed.
     */
    private void validate(LFTest test, IGeneratorContext context) {
        // Validate the resource and store issues in the test object.
        try {
            var issues = validator.validate(test.fileConfig.resource,
                                            CheckMode.ALL, context.getCancelIndicator());
            if (issues != null && !issues.isEmpty()) {
                String issuesToString = issues.stream().map(Objects::toString).collect(Collectors.joining(System.lineSeparator()));
                test.issues.append(issuesToString);
                if (issues.stream().anyMatch(it -> it.getSeverity() == Severity.ERROR)) {
                    test.result = Result.VALIDATE_FAIL;
                }
            }
        } catch (Exception e) {
            test.result = Result.VALIDATE_FAIL;
        }
        if (test.result == Result.VALIDATE_FAIL) {
            throw new AssertionError("Validation unsuccessful.");
        }
    }


    /**
     * Override to add some LFC arguments to all runs of this test class.
     */
    protected void addExtraLfcArgs(Properties args) {
<<<<<<< HEAD
        args.setProperty("build-type", "Test");
        // to be overridden
=======
        args.setProperty("logging", "Debug");
>>>>>>> 666ca1fc
    }


    /**
     * Invoke the code generator for the given test.
     * @param test The test to generate code for.
     */
    private GeneratorResult generateCode(LFTest test) {
        GeneratorResult result = GeneratorResult.NOTHING;
        if (test.fileConfig.resource != null) {
            generator.doGenerate(test.fileConfig.resource, fileAccess, test.context);
            result = test.context.getResult();
            if (generator.errorsOccurred()) {
                test.result = Result.CODE_GEN_FAIL;
                throw new AssertionError("Code generation unsuccessful.");
            }
        }
        return result;
    }


    /**
     * Given an indexed test, execute it and label the test as failing if it
     * did not execute, took too long to execute, or executed but exited with
     * an error code.
     */
    private void execute(LFTest test, GeneratorResult generatorResult) {
        final List<ProcessBuilder> pbList = getExecCommand(test, generatorResult);
        if (pbList.isEmpty()) {
            return;
        }
        try {
            for (ProcessBuilder pb : pbList) {
                var p = pb.start();
                var stdout = test.execLog.recordStdOut(p);
                var stderr = test.execLog.recordStdErr(p);

                var stdoutException = new AtomicReference<Throwable>(null);
                var stderrException = new AtomicReference<Throwable>(null);

                stdout.setUncaughtExceptionHandler((thread, throwable) -> stdoutException.set(throwable));
                stderr.setUncaughtExceptionHandler((thread, throwable) -> stderrException.set(throwable));

                if (!p.waitFor(MAX_EXECUTION_TIME_SECONDS, TimeUnit.SECONDS)) {
                    stdout.interrupt();
                    stderr.interrupt();
                    p.destroyForcibly();
                    test.result = Result.TEST_TIMEOUT;
                    return;
                } else {
                    if (stdoutException.get() != null || stderrException.get() != null) {
                        test.result = Result.TEST_EXCEPTION;
                        test.execLog.buffer.setLength(0);
                        if (stdoutException.get() != null) {
                            test.execLog.buffer.append("Error during stdout handling:\n");
                            appendStackTrace(stdoutException.get(), test.execLog.buffer);
                        }
                        if (stderrException.get() != null) {
                            test.execLog.buffer.append("Error during stderr handling:\n");
                            appendStackTrace(stderrException.get(), test.execLog.buffer);
                        }
                        return;
                    }
                    if (p.exitValue() != 0) {
                        test.result = Result.TEST_FAIL;
                        test.exitValue = Integer.toString(p.exitValue());
                        return;
                    }
                }
            }
        } catch (Exception e) {
            test.result = Result.TEST_EXCEPTION;
            // Add the stack trace to the test output
            appendStackTrace(e, test.execLog.buffer);
            return;
        }
        test.result = Result.TEST_PASS;
        // clear the log if the test succeeded to free memory
        test.execLog.clear();
    }

    static private void appendStackTrace(Throwable t, StringBuffer buffer) {
        StringWriter sw = new StringWriter();
        PrintWriter pw = new PrintWriter(sw);
        t.printStackTrace(pw);
        buffer.append(sw);
    }

    /**
     * Return the content of the bash script used for testing docker option in federated execution.
     * @param dockerFiles A list of paths to docker files.
     * @param dockerComposeFilePath The path to the docker compose file.
     */
    private String getDockerRunScript(List<Path> dockerFiles, Path dockerComposeFilePath) {
        var dockerComposeCommand = DockerGeneratorBase.getDockerComposeCommand();
        StringBuilder shCode = new StringBuilder();
        shCode.append("#!/bin/bash\n");
        shCode.append("pids=\"\"\n");
        shCode.append(String.format("%s run -f %s --rm -T rti &\n",
            dockerComposeCommand, dockerComposeFilePath));
        shCode.append("pids+=\"$!\"\nsleep 3\n");
        for (Path dockerFile : dockerFiles) {
            var composeServiceName = dockerFile.getFileName().toString().replace(".Dockerfile", "");
            shCode.append(String.format("%s run -f %s --rm -T %s &\n",
                dockerComposeCommand,
                dockerComposeFilePath,
                composeServiceName));
            shCode.append("pids+=\" $!\"\n");
        }
        shCode.append("for p in $pids; do\n");
        shCode.append("    if wait $p; then\n");
        shCode.append("        :\n");
        shCode.append("    else\n");
        shCode.append("        exit 1\n");
        shCode.append("    fi\n");
        shCode.append("done\n");
        return shCode.toString();
    }

    /**
     * Returns true if docker exists, false otherwise.
     */
    private boolean checkDockerExists() {
        LFCommand checkCommand = LFCommand.get("docker", List.of("info"));
        return checkCommand.run() == 0;
    }

    /**
     * Return a list of ProcessBuilders used to test the docker option under non-federated execution.
     * See the following for references on the instructions called:
     * docker build: https://docs.docker.com/engine/reference/commandline/build/
     * docker run: https://docs.docker.com/engine/reference/run/
     * docker image: https://docs.docker.com/engine/reference/commandline/image/
     *
     * @param test The test to get the execution command for.
     */
    private List<ProcessBuilder> getNonfederatedDockerExecCommand(LFTest test) {
        if (!checkDockerExists()) {
            System.out.println(Message.MISSING_DOCKER);
            return List.of(new ProcessBuilder("exit", "1"));
        }
        var srcGenPath = test.fileConfig.getSrcGenPath();
        var dockerComposeFile = FileUtil.globFilesEndsWith(srcGenPath, "docker-compose.yml").get(0);
        var dockerComposeCommand = DockerGeneratorBase.getDockerComposeCommand();
        return List.of(new ProcessBuilder(dockerComposeCommand, "-f", dockerComposeFile.toString(), "rm", "-f"),
                       new ProcessBuilder(dockerComposeCommand, "-f", dockerComposeFile.toString(), "up", "--build"),
                       new ProcessBuilder(dockerComposeCommand, "-f", dockerComposeFile.toString(), "down", "--rmi", "local"));
    }

    /**
     * Return a list of ProcessBuilders used to test the docker option under federated execution.
     * @param test The test to get the execution command for.
     */
    private List<ProcessBuilder> getFederatedDockerExecCommand(LFTest test) {
        if (!checkDockerExists()) {
            System.out.println(Message.MISSING_DOCKER);
            return List.of(new ProcessBuilder("exit", "1"));
        }
        var srcGenPath = test.fileConfig.getSrcGenPath();
        List<Path> dockerFiles = FileUtil.globFilesEndsWith(srcGenPath, ".Dockerfile");
        try {
            File testScript = File.createTempFile("dockertest", null);
            testScript.deleteOnExit();
            if (!testScript.setExecutable(true)) {
                throw new IOException("Failed to make test script executable");
            }
            FileWriter fileWriter = new FileWriter(testScript.getAbsoluteFile(), true);
            BufferedWriter bufferedWriter = new BufferedWriter(fileWriter);
            var dockerComposeFile = FileUtil.globFilesEndsWith(srcGenPath, "docker-compose.yml").get(0);
            bufferedWriter.write(getDockerRunScript(dockerFiles, dockerComposeFile));
            bufferedWriter.close();
            return List.of(new ProcessBuilder(testScript.getAbsolutePath()));
        } catch (IOException e) {
            return List.of(new ProcessBuilder("exit", "1"));
        }
    }

    /**
     * Return a list of preconfigured ProcessBuilder(s) for the command(s)
     * that should be used to execute the test program.
     * @param test The test to get the execution command for.
     */
    private List<ProcessBuilder> getExecCommand(LFTest test, GeneratorResult generatorResult) {
        var srcBasePath = test.fileConfig.srcPkgPath.resolve("src");
        var relativePathName = srcBasePath.relativize(test.fileConfig.srcPath).toString();

        // special case to test docker file generation
        if (relativePathName.equalsIgnoreCase(TestCategory.DOCKER.getPath())) {
            return getNonfederatedDockerExecCommand(test);
        } else if (relativePathName.equalsIgnoreCase(TestCategory.DOCKER_FEDERATED.getPath())) {
            return getFederatedDockerExecCommand(test);
        } else {
            LFCommand command = generatorResult.getCommand();
            if (command == null) {
                test.result = Result.NO_EXEC_FAIL;
                test.issues.append("File: ").append(generatorResult.getExecutable()).append(System.lineSeparator());
            }
            return command == null ? List.of() : List.of(
                new ProcessBuilder(command.command()).directory(command.directory())
            );
        }
    }

    /**
     * Validate and run the given tests, using the specified configuratator and level.
     *
     * While performing tests, this method prints a header that reaches completion
     * once all tests have been run.
     *
     * @param tests A set of tests to run.
     * @param configurator A procedure for configuring the tests.
     * @param level The level of testing.
     * @throws IOException If initial file configuration fails
     */
    private void validateAndRun(Set<LFTest> tests, Configurator configurator, TestLevel level) throws IOException {
        final var x = 78f / tests.size();
        var marks = 0;
        var done = 0;

        for (var test : tests) {
            try {
                redirectOutputs(test);
                var context = configure(test, configurator, level);
                validate(test, context);
                GeneratorResult result = GeneratorResult.NOTHING;
                if (level.compareTo(TestLevel.CODE_GEN) >= 0) {
                    result = generateCode(test);
                }
                if (level == TestLevel.EXECUTION) {
                    execute(test, result);
                } else if (test.result == Result.UNKNOWN) {
                    test.result = Result.TEST_PASS;
                }

            } catch (AssertionError e) {
                // Do not report assertion errors. They are pretty printed
                // during reporting.
            } catch (Exception e) {
                test.issues.append(e.getMessage());
            } finally {
                restoreOutputs();
            }
            done++;
            while (Math.floor(done * x) >= marks && marks < 78) {
                System.out.print("=");
                marks++;
            }
        }
        while (marks < 78) {
            System.out.print("=");
            marks++;
        }

        System.out.print(System.lineSeparator());
    }
}<|MERGE_RESOLUTION|>--- conflicted
+++ resolved
@@ -446,12 +446,8 @@
      * Override to add some LFC arguments to all runs of this test class.
      */
     protected void addExtraLfcArgs(Properties args) {
-<<<<<<< HEAD
         args.setProperty("build-type", "Test");
-        // to be overridden
-=======
         args.setProperty("logging", "Debug");
->>>>>>> 666ca1fc
     }
 
 
