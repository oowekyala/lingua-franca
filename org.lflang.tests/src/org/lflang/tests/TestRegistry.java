--- conflicted
+++ resolved
@@ -6,7 +6,6 @@
 import java.io.File;
 import java.io.IOException;
 import java.nio.file.FileVisitResult;
-import java.nio.file.FileVisitor;
 import java.nio.file.Files;
 import java.nio.file.Path;
 import java.nio.file.Paths;
@@ -20,10 +19,8 @@
 import java.util.Stack;
 import java.util.TreeSet;
 
-import org.eclipse.emf.common.util.EList;
 import org.eclipse.emf.common.util.URI;
 import org.eclipse.emf.ecore.resource.Resource;
-import org.eclipse.emf.ecore.resource.Resource.Diagnostic;
 import org.eclipse.emf.ecore.resource.ResourceSet;
 import org.eclipse.xtext.xbase.lib.IteratorExtensions;
 
@@ -31,7 +28,6 @@
 import org.lflang.LFStandaloneSetup;
 import org.lflang.Target;
 import org.lflang.lf.Reactor;
-import org.lflang.tests.LFTest.Result;
 import org.lflang.tests.TestBase.TestLevel;
 
 /**
@@ -149,12 +145,7 @@
         DOCKER(true),
         DOCKER_FEDERATED(true, "docker" + File.separator + "federated"),
         SERIALIZATION(false),
-<<<<<<< HEAD
         ARDUINO(false),
-=======
-        ARDUINO(false, TestLevel.BUILD),
-        ZEPHYR(false, TestLevel.BUILD),
->>>>>>> 329f1cbc
         TARGET(false);
 
         /**
