--- conflicted
+++ resolved
@@ -205,16 +205,9 @@
      */
     private void runTest(FileConfig fileConfig) {
         MockReportProgress reportProgress = new MockReportProgress();
-<<<<<<< HEAD
-        builder.run(
-            fileConfig.resource.getURI(),
-            false, reportProgress,
-            () -> false
-        );
-=======
         try {
             builder.run(
-                URI.createFileURI(test.toString()),
+                fileConfig.resource.getURI(),
                 false, reportProgress,
                 () -> false
             );
@@ -222,7 +215,6 @@
             e.printStackTrace();
             throw e;
         }
->>>>>>> f3d1481d
         Assertions.assertFalse(reportProgress.failed());
     }
 }