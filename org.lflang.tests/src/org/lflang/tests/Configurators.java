/*
 * Copyright (c) 2021, TU Dresden.
 *
 * Redistribution and use in source and binary forms, with or without modification,
 * are permitted provided that the following conditions are met:
 *
 * 1. Redistributions of source code must retain the above copyright notice,
 *    this list of conditions and the following disclaimer.
 *
 * 2. Redistributions in binary form must reproduce the above copyright notice,
 *    this list of conditions and the following disclaimer in the documentation
 *    and/or other materials provided with the distribution.
 *
 * THIS SOFTWARE IS PROVIDED BY THE COPYRIGHT HOLDERS AND CONTRIBUTORS "AS IS" AND ANY
 * EXPRESS OR IMPLIED WARRANTIES, INCLUDING, BUT NOT LIMITED TO, THE IMPLIED WARRANTIES OF
 * MERCHANTABILITY AND FITNESS FOR A PARTICULAR PURPOSE ARE DISCLAIMED. IN NO EVENT SHALL
 * THE COPYRIGHT HOLDER OR CONTRIBUTORS BE LIABLE FOR ANY DIRECT, INDIRECT, INCIDENTAL,
 * SPECIAL, EXEMPLARY, OR CONSEQUENTIAL DAMAGES (INCLUDING, BUT NOT LIMITED TO,
 * PROCUREMENT OF SUBSTITUTE GOODS OR SERVICES; LOSS OF USE, DATA, OR PROFITS; OR BUSINESS
 * INTERRUPTION) HOWEVER CAUSED AND ON ANY THEORY OF LIABILITY, WHETHER IN CONTRACT,
 * STRICT LIABILITY, OR TORT (INCLUDING NEGLIGENCE OR OTHERWISE) ARISING IN ANY WAY OUT OF
 * THE USE OF THIS SOFTWARE, EVEN IF ADVISED OF THE POSSIBILITY OF SUCH DAMAGE.
 */

package org.lflang.tests;

import org.lflang.tests.TestRegistry.TestCategory;

/**
 * Configuration procedures for {@link TestBase} methods.
 *
 * @author Clément Fournier
 * @author Marten Lohstroh <marten@berkeley.edu>
 */
public class Configurators {

    /** Test configuration function. */
    @FunctionalInterface
    public interface Configurator {

        /**
         * Apply a side effect to the given test case to change its default configuration.
         * Return true if configuration succeeded, false otherwise.
         */
        boolean configure(LFTest test);
    }

    /**
     * Configure the given test by setting its `threads` target property to 0.
     *
     * @param test The test to configure.
     * @return True if successful, false otherwise.
     */
<<<<<<< HEAD
    static boolean useSingleThread(LFTest test) {
        test.context.getArgs().setProperty("threads", "0");
=======
    public static boolean useSingleThread(LFTest test) {
        test.getContext().getArgs().setProperty("threads", "0");
>>>>>>> 899c3250
        return true;
    }

    /**
     * Configure the given test by setting its `threads` target property to 4.
     *
     * @param test The test to configure
     * @return True if successful, false otherwise.
     */
<<<<<<< HEAD
    static boolean useFourThreads(LFTest test) {
        test.context.getArgs().setProperty("threads", "4");
=======
    public static boolean useFourThreads(LFTest test) {
        test.getContext().getArgs().setProperty("threads", "4");
>>>>>>> 899c3250
        return true;
    }

    /**
     * Make no changes to the configuration.
     *
     * @param test The test to configure.
     * @return True
     */
    public static boolean noChanges(LFTest test) {
        return true;
    }

    /**
     * Given a test category, return true if it is not one of the default excluded
     * categories.
     */
    public static boolean isExcluded(TestCategory category) {
        boolean excluded = false;
        
        // CONCURRENT, FEDERATED, EXAMPLE, DOCKER_FEDERATED, DOCKER are excluded
        excluded |= (category == TestCategory.CONCURRENT 
                    || category == TestCategory.FEDERATED 
                    || category == TestCategory.EXAMPLE 
                    || category == TestCategory.DOCKER_FEDERATED 
                    || category == TestCategory.DOCKER);

        // SERIALIZATION and TARGET tests are excluded on Windows.
        excluded |= (TestBase.isWindows() && (category == TestCategory.SERIALIZATION || category == TestCategory.TARGET));
        return !excluded;
    }
}<|MERGE_RESOLUTION|>--- conflicted
+++ resolved
@@ -51,13 +51,8 @@
      * @param test The test to configure.
      * @return True if successful, false otherwise.
      */
-<<<<<<< HEAD
-    static boolean useSingleThread(LFTest test) {
+    public static boolean useSingleThread(LFTest test) {
         test.context.getArgs().setProperty("threads", "0");
-=======
-    public static boolean useSingleThread(LFTest test) {
-        test.getContext().getArgs().setProperty("threads", "0");
->>>>>>> 899c3250
         return true;
     }
 
@@ -67,13 +62,8 @@
      * @param test The test to configure
      * @return True if successful, false otherwise.
      */
-<<<<<<< HEAD
-    static boolean useFourThreads(LFTest test) {
+    public static boolean useFourThreads(LFTest test) {
         test.context.getArgs().setProperty("threads", "4");
-=======
-    public static boolean useFourThreads(LFTest test) {
-        test.getContext().getArgs().setProperty("threads", "4");
->>>>>>> 899c3250
         return true;
     }
 
