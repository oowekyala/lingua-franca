--- conflicted
+++ resolved
@@ -44,7 +44,6 @@
 
 RTI_IP=`gcloud compute instances list | grep 'rti-vm' | awk '{print $5}'`
 
-<<<<<<< HEAD
 if [ -z "$RTI_IP" ]
 then
       echo "ERROR: IP address of the RTI is empty or not set. Did you spawn the RTI on the cloud?".
@@ -52,9 +51,6 @@
 fi
 
 lfc --rti $RTI_IP DigitalTwin.lf
-=======
-lfc --rti $RTI_IP KeyFobDemo.lf
->>>>>>> 94acbe81
 
 cd ../../../src-gen/DigitalTwin/KeyFob/KeyFobDemo
 
