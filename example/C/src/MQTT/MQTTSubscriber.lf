/**
 * Reactor that subscribes to a specified MQTT topic on which
 * string messages are published.
 * See MQTTPhysical and MQTTLogical for prerequisites and an example usage.
 * 
 * @author Ravi Akella
 * @author Edward A. Lee
 */
<<<<<<< HEAD
target C {
    workers: 1  // This makes sure the threaded runtime is used, giving access to the mutex.
};
=======
target C;
>>>>>>> 87f8baba

/**
 * Reactor that subscribes to a specified MQTT topic on which
 * string messages are published.
 * This reactor extracts the sender's timestamp from the message
 * and adds to this timestamp the specified offset. If that
 * offset is larger than the current physical time at which this
 * reactor receives the message, then it assigns that incremented timestamp
 * to the message.  Otherwise, the received message gets a timestamp
 * equal to the physical time at which the message is received.
 * 
 * In addition, if the corresponding MQTTPublisher has its
 * parameter include_physical_timestamp set to non-zero, then
 * this reactor measures the physical transport time from the
 * time of sending (as reported by the physical clock at the sender)
 * and the time at which this reactor's reaction is invoked
 * (as reported by the physical clock at this receiver).
 * 
 * If the offset is always greater than or equal to the sum of
 * transport latency, clock synchronization error, and execution
 * times between creation of the timestamped event at the sender
 * and its reception at the receiver, then the overall program
 * remains deterministic.
 * Hence, a good practice, if the application can tolerate the
 * latency, is to set the offset to be larger than this expected
 * communication latency between a publisher and a subscriber.
 * To determine whether an execution was deterministic in this
 * sense, set include_physical_timestamp = 0 at the sender,
 * set a non-zero offset at the receiver, and see if the reported
 * average latency equals the reported maximum latency. If they
 * are equal, then execution was deterministic.
 * 
 * By default, the offset is 0, so the assigned timestamp will
 * always be the physical time at which the message is received,
 * assuming the clock synchronization error is less than the
 * transport latency. With this setting, this timestamp increment
 * also measures the total communication latency. If the sender has
 * include_physical_timestamp set to zero, then this reactor
 * reports at the end of execution the average and
 * maximum timestamp increments rather than physical latencies.
 * 
 * @param topic The topic name on which to publish.
 * @param address The IP address of the MQTT broker.
 * @param clientID The name of the client instance.
 *  These names are required to be unique.
 * @param offset The offset to add to the sender's timestamp.
 * @see MQTTPublisher.
 */
reactor MQTTSubscriber (
    address:string("tcp://localhost:1883"),
    clientID:string("DefaultSubscriber"),
    topic:string("DefaultTopic"),
    offset:time(0)
) {
    preamble {=
        #include "MQTTClient.h"
        #include "core/federated/net_util.h"
        
        #define QOS         2
        #define TIMEOUT     10000L
        
        // Connection options for the client.
        // Making this global means that all instances of this reactor have
        // the same connection options.
        MQTTClient_connectOptions sub_connect_options = MQTTClient_connectOptions_initializer;
                
        // Callback function invoked by MQTT when a message arrives.
        int message_arrived(
            void *incoming_message, 
            char *topicName, 
            int topicLen, 
            MQTTClient_message *message
        ) {
            instant_t receive_physical_time = get_physical_time();
            // If a physical timestamp was sent, report the transport time.
            size_t string_length = strlen((char*)message->payload); // Assumes null-terminated string.
            if (message->payloadlen == string_length + 1 + 2*sizeof(instant_t)) {
                instant_t* physical_timestamp = (instant_t*)((char*)message->payload + string_length + 1);
                // printf("DEBUG: MQTTReceiver.message_arrived: Received message after measured latency of %lld nsec (assuming synchronized clocks).\n", receive_physical_time - *physical_timestamp);
            }
            
            // printf("DEBUG: MQTTSubscriber: Message arrived on topic %s: %s\n", topicName, (char*)message->payload);
                        
            // Extract the timestamp and calculate delay from current_time to that timestamp.
            // Note that if this subscriber's current time is ahead of current time
            // at the publisher (something that can easily happen in a distributed execution),
            // then this extra delay may be negative and a warning will be issued.
            // First acquire the mutex lock. Otherwise, logical time could have a big
            // jump between this calculation and the call to schedule, resulting in a long delay.
            
            // NOTE: Since schedule_copy also acquires this lock, we assume here that the
            // pthreads library correctly implements recursive mutex locks to unlock all
            // locks held by the current thread when waiting for signals.
            lf_mutex_lock(&mutex);
            
            instant_t timestamp = extract_int64((unsigned char*)message->payload + message->payloadlen - sizeof(instant_t));
            interval_t delay = timestamp - get_logical_time();
            // printf("DEBUG: MQTTSubscriber.message_arrived: received timestamp that is %lld ahead of current_time %lld.\n", *timestamp - start_time, current_time);
            // printf("DEBUG: MQTTSubscriber.message_arrived: physical time is ahead of current logical time by: %lld.\n", receive_physical_time - current_time);
                        
            // Schedule the event. Since incoming_message is a physical action,
            // the offset specified in the second argument will be added to current_time
            // and to the min_delay in the action and then compared to physical time.
            // If the sum is greater than physical time
            // (i.e. if the offset + min_delay is large enough), then the event will be scheduled at
            // exactly the logical time at the publisher plus the offset.
            // Otherwise, it will be scheduled at the current physical time.
            // The incoming message is in dynamically allocated memory.
            // We copy the message using schedule_copy() because, unfortunately, Paho MQTT uses its own
            // version of malloc() and free() (defined in Heap.h and Heap.c).
            // We could modify Paho MQTT to use the generic malloc() and free(),
            // and then we could use schedule_value() to avoid the copy.
            // Note that the last 8 bytes of the message are the sender's timestamp.
            // We include that in the copy so that the reaction to the physical action
            // can measure the latency.
            schedule_copy(incoming_message, delay, (char*)message->payload, message->payloadlen);
            
            lf_mutex_unlock(&mutex);

            // MQTTClient_freeMessage() also frees the memory allocated to the payload,
            // which is why we have to copy the message here.
            MQTTClient_freeMessage(&message);
            MQTTClient_free(topicName);
            
            // Return true to indicate that the message has been successfully handled.
            return 1;
        }
        
        /** Callback invoked if the connection is lost. */
        void sub_connection_lost(void *incoming_message, char *cause) {
            printf("\nConnection lost\n");
            printf("  cause: %s\n", cause);
        }
    =}
    
    /**
     * Output for sending the incoming MQTT message.
     * Use type char* rather than string because it is not
     * a static string, but rather dynamically allocated memory.
     */
     output message:char*;

    /**
     * Action that is triggered when there is an incoming MQTT message.
     * Use a physical action here so that the logical time when the action
     * is triggered is the physical time of arrival of the message if
     * the offset is 0. If the offset is larger than the communication
     * latency plus the clock synchronization error,
     * then the incoming message will have have a timestamp deterministically
     * larger than the sender's timestamp by the offset.
     */
    physical action incoming_message(offset):char*;
    
    /**
     * State variable storing the MQTT client created for each instance of this reactor.
     */
    state client:MQTTClient({=NULL=});
    
    /**
     * Maximum observed latency from the originator of the message to here.
     */
    state max_latency:time(0);
    
    /**
     * Sum of all observed latencies.
     */
    state latencies:time(0);
    
    /**
     * Count of messages.
     */
    state count:int(0);
    
    reaction(startup) -> incoming_message {=
        MQTTClient_create(&self->client, self->address, self->clientID, MQTTCLIENT_PERSISTENCE_NONE, NULL);
        sub_connect_options.keepAliveInterval = 20;
        sub_connect_options.cleansession = 1;
        
        // Set up callback functions.
        // Last argument should be a pointer to a function to
        // handle notification of delivery of a sent message.
        // But this reactor isn't sending any messages.
        MQTTClient_setCallbacks(self->client, incoming_message, sub_connection_lost, message_arrived, NULL);
        
        // Connect to the broker.
        int rc; // response code.
        if ((rc = MQTTClient_connect(self->client, &sub_connect_options)) != MQTTCLIENT_SUCCESS) {
            fprintf(stderr, "MQTTSubscriber: Failed to connect to MQTT broker.\n");
            fprintf(stderr, "Perhaps one is not running? Return code: %d\n", rc);
            exit(EXIT_FAILURE);
        }
        
        MQTTClient_subscribe(self->client, self->topic, QOS);
    =}
    
    reaction(incoming_message) -> message {=
        self->count++;
        
        // The incoming_message action contains a token that we can just forward.
        // The allocated memory will be freed when the token's reference count hits 0.
        // Note that this token will still contain the sender's timestamp.
        SET_TOKEN(message, incoming_message->token);
                
        // Get the sender's timestamp.
        instant_t* timestamp = (instant_t*)(
            incoming_message->token->value + incoming_message->token->length - sizeof(instant_t)
        );
        // printf("DEBUG: Received message carrying timestamp %lld.\n", *timestamp);
        
        // If the offset is 0, then the latency will be a measure of
        // the physical latency between creation of the message at the sender
        // and its receipt here, offset by the clock synchronization error,
        // assuming that the sender sent the message at a physical time matching its
        // logical timestamp.
        interval_t latency = get_logical_time() - *timestamp;
        LOG_PRINT("MQTTSubscriber.reaction: Received timestamp is larger than sent timestamp by: %lld.", latency);
        
        // If a physical timestamp was sent, use that to collect
        // latency stats instead of the logical time increment.
        size_t string_length = strlen(incoming_message->value); // Assumes null-terminated string.
        if (incoming_message->token->length == string_length + 1 + 2*sizeof(instant_t)) {
            instant_t receive_physical_time = get_physical_time();
            instant_t physical_timestamp = extract_int64((unsigned char*)(incoming_message->value + string_length + 1));
            latency = receive_physical_time - physical_timestamp;
            // printf("DEBUG: MQTTReceiver.reaction: Reacted to message after measured latency of %lld nsec (assuming synchronized clocks).\n", latency);
        }
        
        self->latencies += latency;
        
        if (latency > self->max_latency) {
            self->max_latency = latency;
        }
    =}
    
    reaction(shutdown) {=
        printf("MQTTSubscriber: Maximum latency measured at receiver (in nsec): %lld.\n", self->max_latency);
        if (self->count > 0) {
            printf("MQTTSubscriber: Average latency measured at receiver (in nsec): %lld.\n", self->latencies/self->count);
        }
        printf("MQTTSubscriber: Client ID %s disconnecting.\n", self->clientID);
        MQTTClient_disconnect(self->client, 10000);
        MQTTClient_destroy(&self->client);
    =}
}<|MERGE_RESOLUTION|>--- conflicted
+++ resolved
@@ -6,13 +6,7 @@
  * @author Ravi Akella
  * @author Edward A. Lee
  */
-<<<<<<< HEAD
-target C {
-    workers: 1  // This makes sure the threaded runtime is used, giving access to the mutex.
-};
-=======
 target C;
->>>>>>> 87f8baba
 
 /**
  * Reactor that subscribes to a specified MQTT topic on which
