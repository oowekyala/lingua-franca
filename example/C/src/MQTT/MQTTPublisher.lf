/**
 * Reactor that publishes strings to a specified MQTT topic.
 * See MQTTPhysical and MQTTLogical for prerequisites and an example usage.
 * 
 * @author Ravi Akella
 * @author Edward A. Lee
 */
<<<<<<< HEAD
target C {
    workers: 1  // This makes sure the threaded runtime is used, giving access to the mutex.
};
=======
target C;
>>>>>>> 87f8baba

/**
 * Reactor that publishes strings to a specified MQTT topic.
 * This publisher appends to the end of the message the
 * timestamp of the message at the publisher. The receiving
 * end adds to this timestamp a specified offset, and if that
 * offset is larger than the current physical time at which it
 * receives the message, assigns that incremented timestamp
 * to the message.  If the offset is always greater than or
 * equal to the transport latency plus the clock synchronization
 * error, then the overall program remains deterministic.
 * 
 * This publisher also ensures in-order delivery messages to
 * subscribers. If an attempt is made to send a message before
 * the delivery of the previous message has completed, then the reaction
 * that sends the message (the reaction to an input 'in') will
 * block until the previous delivery has completed.
 *
 * @param topic The topic name on which to publish.
 * @param address The IP address of the MQTT broker.
 * @param clientID The name of the client instance.
 *  These names are required to be unique.
 * @param include_physical_timestamp If true, include
 *  in the message the time of the local physical clock
 *  when the message is sent.
 * @see MQTTSubscriber.
 */
reactor MQTTPublisher (
    topic:string("DefaultTopic"),
    address:string("tcp://localhost:1883"),
    clientID:string("DefaultPublisher"),
    include_physical_timestamp:int(0)
) {
    preamble {=
        #include "MQTTClient.h"
        #include "core/federated/net_util.h"
        
        // Timeout for completion of message sending in milliseconds.
        #define TIMEOUT     10000L
         
        // Connection options for the client.
        // Making this global means that all instances of this reactor have
        // the same connection options.
        MQTTClient_connectOptions pub_connect_options = MQTTClient_connectOptions_initializer;
 
        // Struct type used to keep track of messages in flight between reactions.
        typedef struct inflight_t {
            bool message_in_flight;
            MQTTClient_deliveryToken delivery_token;
            char* message;
        } inflight_t;
        
        // Callback invoked once delivery is complete.
        void pub_delivered(void *inflight, MQTTClient_deliveryToken dt) {
            // printf("DEBUG: Message with token value %d delivery confirmed\n", dt);
            ((inflight_t*)inflight)->message_in_flight = false;
            free(((inflight_t*)inflight)->message);
        }
        // Callback invoked if the connection is lost.
        void pub_connection_lost(void *context, char *cause) {
            printf("\nMQTTPublisher: Connection lost\n");
            printf("  cause: %s\n", cause);
        }
    =}
    /**
     * Input type char* instead of string is used for dynamically
     * allocated character arrays (as opposed to static constant strings).
     */
    input in:char*;
    
    /** State variable that keeps track of a message in flight. */
    state inflight:inflight_t({={false, 0, NULL}=});
    
    /** The client object. */
    state client:MQTTClient({=NULL=});
    
    /** The message object. */
    state mqtt_msg:MQTTClient_message({=MQTTClient_message_initializer=});
    
    /** Connect to the broker. Exit if this fails. */
    reaction(startup){=
        MQTTClient_create(&self->client, self->address, self->clientID, MQTTCLIENT_PERSISTENCE_NONE, NULL);
        pub_connect_options.keepAliveInterval = 20;
        pub_connect_options.cleansession = 1;

        // Set up callback functions.
        // Second to last argument should be a pointer to a function
        // to handle notification of delivery of a message.
        // But this reactor isn't sending any messages.
        // Second argument is a pointer to context that will be passed to pub_delivered,
        // which in this case is a pointer to the inflight state variable.
        MQTTClient_setCallbacks(self->client, &self->inflight, pub_connection_lost, NULL, pub_delivered);
        
        // Connect to the broker.
        int rc; // response code.
        if ((rc = MQTTClient_connect(self->client, &pub_connect_options)) != MQTTCLIENT_SUCCESS) {
            fprintf(stderr, "MQTTPublisher: Failed to connect to MQTT broker.\n");
            fprintf(stderr, "Perhaps one is not running? Return code: %d\n", rc);
            exit(EXIT_FAILURE);
        }
        // printf("DEBUG: MQTTPublisher connected to broker.\n");
    =}
    
    /**
     * React to an input by sending a message with the value of the input as the payload.
     * If delivery has not yet completed for a previously sent message, then wait for
     * it to complete before proceeding (blocking this reaction).
     * This copies the message from the input into a buffer, so the input can
     * freed upon return of this reaction (LF will automatically decrement its
     * reference count).
     */
    reaction(in) {=
        if(self->inflight.message_in_flight) {
            // Wait for message delivery to be complete.
            // printf("DEBUG: Waiting for publication of previous message\n");
            int rc = MQTTClient_waitForCompletion(self->client, self->inflight.delivery_token, TIMEOUT);
            if (rc != MQTTCLIENT_SUCCESS) {
                fprintf(stderr, "ERROR: Message delivery failed with error code %d.\n", rc);
                fprintf(stderr, "Message: %s\n", in->value);
                fprintf(stderr, "On topic '%s' for publisher with ClientID: %s\n", self->topic, self->clientID);
            }
        }
        // printf("DEBUG: Publishing message: %s\n", in);
        // printf("DEBUG: on topic '%s' for publisher with ClientID: %s\n", self->topic, self->clientID);
        
        // Allocate memory for a copy of the message.
        // The length includes the null-terminator of the string and 8 bytes for the timestamp.
        int length = strlen(in->value) + 1 + sizeof(instant_t);
        if (self->include_physical_timestamp) {
            length += sizeof(instant_t);
        }
        self->inflight.message = malloc(sizeof(char) * length);
        memcpy(self->inflight.message, in->value, strlen(in->value) + 1);
        
        // Append the current timestamp to the message.
        // This is always last, after the physical timestamp if it is included.
        encode_int64(get_logical_time(), 
            (unsigned char*)(self->inflight.message + length - sizeof(instant_t))
        );
        // printf("DEBUG: Timestamp of sending message: %lld.\n", *timestamp);

        self->mqtt_msg.payload = self->inflight.message;
        self->mqtt_msg.payloadlen = length;
        
        // QoS 2 means that the message will be delivered exactly once.
        self->mqtt_msg.qos = 2;
        
        // Retained messages are held by the server and sent to future new subscribers.
        // Specify that this message should not be retained.
        // It will be sent only to subscribers currently subscribed.
        self->mqtt_msg.retained = 0;
        
        // As close as possible to the publishing of the message, insert
        // the physical timestamp if it has been requested.
        if (self->include_physical_timestamp) {
            encode_int64(get_physical_time(),
                (unsigned char*)(self->inflight.message + length - 2 * sizeof(instant_t))
            );
        }        
        
        MQTTClient_publishMessage(self->client, self->topic, &self->mqtt_msg, &self->inflight.delivery_token);
        self->inflight.message_in_flight = true;        
    =}
    
    /** Disconnect the client. */
    reaction(shutdown) {=
        printf("MQTTPublisher: Client ID %s disconnecting.\n", self->clientID);
        MQTTClient_disconnect(self->client, 10000);
        MQTTClient_destroy(&self->client);
    =}
}<|MERGE_RESOLUTION|>--- conflicted
+++ resolved
@@ -5,13 +5,7 @@
  * @author Ravi Akella
  * @author Edward A. Lee
  */
-<<<<<<< HEAD
-target C {
-    workers: 1  // This makes sure the threaded runtime is used, giving access to the mutex.
-};
-=======
 target C;
->>>>>>> 87f8baba
 
 /**
  * Reactor that publishes strings to a specified MQTT topic.
