/**
 * Demonstration of timed distributed Lingua Franca programs.
 * This program runs on MacOS and Linux, at least.
 * 
 * This program elaborates Rhythm to have two players that
 * run on different machines. Both players can select a musical
 * instrument, but only one of the players can control the rhythm
 * and the tempo.
 * 
 * To run this program, open three distinct terminal windows
 * and run the following generated binaries, one in each window:
 * 
 * * RTI -n 2
 * * bin/RhythmDistributed_player1
 * * bin/RhythmDistributed_player2
 * 
 * The `-n 2` argument specifies the number of federates.
 * Note that you have to have installed the RTI on your path.
 * See the instructions in the README file in this directory in the LF repo:
 * 
 *     org.lflang/src/lib/core/federated/RTI
 * 
 * You can also map these three to distinct machines by specifying an `at` clause
 * on the lines at the end of this file that instantiate the reactors.
 * See [[https://github.com/icyphy/lingua-franca/wiki/Distributed-Execution]].
 * 
 * @see Rhythm.lf
 * @see RhythmDistributedNoUI.lf
 *
 * @author Edward A. Lee
 */
target C {
    coordination: centralized,
    build: ["./compile.sh RhythmDistributed_player1",
<<<<<<< HEAD
    		"./compile.sh RhythmDistributed_player2",
    		"./compile.sh RhythmDistributed_player3"],
=======
    		"./compile.sh RhythmDistributed_player2"],
>>>>>>> 618d5241
    files: ["/lib/C/util/sensor_simulator.c", "/lib/C/util/sensor_simulator.h",
            "/lib/C/util/wave_file_reader.c", "/lib/C/util/wave_file_reader.h",
            "/lib/C/util/audio_loop_mac.c", "/lib/C/util/audio_loop.h",
            "/lib/C/util/audio_loop_linux.c",
            "sounds/Bass-Drum-1.wav", "sounds/Hi-Bongo.wav", "sounds/Claves.wav", "sounds/High-Conga-1.wav",
            "sounds/Cowbell-1.wav", "sounds/Cuica-1.wav", "sounds/Guiro.wav",
            "sounds/Ensoniq-ESQ-1-Snare.wav", "sounds/Floor-Tom-1.wav"]
};
 
import RhythmSource from "Rhythm.lf"
import PlayWaveform from "PlayWaveform.lf"

reactor Player {
    input tempo_change_in:interval_t; // To accept a tempo change.
    input rhythm_change_in:char;      // To accept a rhythm change.
    output tempo_change:interval_t;   // To change the tempo.
    output rhythm_change:char;        // To change the rhythm.
    source = new RhythmSource();
    play = new PlayWaveform();
    source.note -> play.note;
    source.instrument -> play.waveform;
    source.rhythm_change -> rhythm_change;
    source.tempo_change -> tempo_change;
    rhythm_change_in -> source.rhythm_change_in;
    tempo_change_in -> source.tempo_change_in;
}

federated reactor {
    player1 = new Player();
    player2 = new Player();
    player3 = new Player();
    player1.rhythm_change -> player2.rhythm_change_in;
    player1.tempo_change -> player2.tempo_change_in;
    player2.rhythm_change -> player3.rhythm_change_in;
    player2.tempo_change -> player3.tempo_change_in;
    player3.rhythm_change -> player1.rhythm_change_in;
    player3.tempo_change -> player1.tempo_change_in;
}<|MERGE_RESOLUTION|>--- conflicted
+++ resolved
@@ -32,12 +32,7 @@
 target C {
     coordination: centralized,
     build: ["./compile.sh RhythmDistributed_player1",
-<<<<<<< HEAD
-    		"./compile.sh RhythmDistributed_player2",
-    		"./compile.sh RhythmDistributed_player3"],
-=======
     		"./compile.sh RhythmDistributed_player2"],
->>>>>>> 618d5241
     files: ["/lib/C/util/sensor_simulator.c", "/lib/C/util/sensor_simulator.h",
             "/lib/C/util/wave_file_reader.c", "/lib/C/util/wave_file_reader.h",
             "/lib/C/util/audio_loop_mac.c", "/lib/C/util/audio_loop.h",
@@ -71,8 +66,6 @@
     player3 = new Player();
     player1.rhythm_change -> player2.rhythm_change_in;
     player1.tempo_change -> player2.tempo_change_in;
-    player2.rhythm_change -> player3.rhythm_change_in;
-    player2.tempo_change -> player3.tempo_change_in;
-    player3.rhythm_change -> player1.rhythm_change_in;
-    player3.tempo_change -> player1.tempo_change_in;
+    player2.rhythm_change -> player1.rhythm_change_in;
+    player2.tempo_change -> player1.tempo_change_in;
 }