target C;

/**
 * Reactor that starts the kernel of a benchmark, measures its runtime and outputs
 * the results for a given number of iterations.
 * 
 * This reactor is instantiated by the main reactor of a benchmark and
 * the startup reaction of this reactor is the starting point for that benchmark.
 * The reactor runs a given number of iterations of the benchmark, measures
 * the runtime of each iteration and outputs them. The benchmark itself is responsible
 * to reset its state between the iterations.
 * A benchmark can have an optional initialization phase that is run once before
 * the first iteration and is not measured.
 * A benchmark can have an optional cleanup phase after each iteration before
 * the next iteration start which is not considered in the runtime measurement.
 * 
 * How to use:
 * - Instantiate this reactor in the main reactor of the benchmark.
 * - Connect the ports start, finish with
 *   the appropriate reactors of the benchmark.
 * - Create a startup reaction in the main reactor that calls printBenchmarkInfo(),
 * 
 * Prototype startup reaction in the main reactor of a benchmark:
 *     runner = new BenchmarkRunner(num_iterations=num_iterations);
 *     reaction(startup) {=
 *         printBenchmarkInfo("ThreadRingReactorLFCppBenchmark");
 *         printSystemInfo();
 *     =}
 * 
 * @param num_iterations How many times to execute the kernel of the benchmark to measure.
 * 
 * @author Hannes Klein
 * @author Shaokai Lin
 * @author Matt Chorlian
 * @author Arthur Deng
 */
reactor BenchmarkRunner(num_iterations:int(12)) {

    /** Signal to start execution. Set this input from a startup reaction in the main reactor. */
    input inStart:bool;
    
    /** Signals for starting and finishing the kernel and runtime measurement. */
    output start:bool;
    input finish:bool;
    

    /** Events to switch between the phases of running the iterations. */
    logical action nextIteration:bool;
    logical action done:bool;
    
    /** Number of iterations already executed. */
    state count:unsigned(0);
    
    /** Start time for runtime measurement. */
    state startTime:instant_t;
    
    /** Runtime measurements. */
    state measuredTimes: interval_t[];
    
    
    reaction(startup) -> nextIteration {=
        // Initialize an array of interval_t
        self->measuredTimes = (interval_t *) calloc(self->num_iterations, sizeof(interval_t));
        schedule(nextIteration, 0);
    =}
   
    
    reaction(nextIteration) -> start, done {=
        if (self->count < self->num_iterations) { 
            self->startTime = get_physical_time();
            SET(start, true);
        } else {
            schedule(done, 0);
        }
    =}
    
    reaction(finish) -> nextIteration {=
        interval_t end_time = get_physical_time();
        interval_t duration = end_time - self->startTime;
        self->measuredTimes[self->count] = duration;
        self->count += 1;
        
        printf("Iteration %d - %.3f ms\n", self->count, toMS(duration));
        
        schedule(nextIteration, 0);
        
<<<<<<< HEAD
        schedule(nextIteration, 0);
        
=======
>>>>>>> f6212896
    =}
    
    reaction(done) {=        
        double* measuredMSTimes = getMSMeasurements(self->measuredTimes, self->num_iterations);
        qsort(measuredMSTimes, self->num_iterations, sizeof(double), comp);
        
        printf("Execution - Summary:\n");
        printf("Best Time:\t %.3f msec\n", measuredMSTimes[0]);
        printf("Worst Time:\t %.3f msec\n", measuredMSTimes[self->num_iterations - 1]);
        printf("Median Time:\t %.3f msec\n", median(measuredMSTimes, self->num_iterations));
        request_stop();
    =}
    
    preamble {=
        
        static double toMS(interval_t t) {
            return t / 1000000.0;
        }
        
        int comp (const void * elem1, const void * elem2) {
            int f = *((double*)elem1);
            int s = *((double*)elem2);
            if (f > s) return  1;
            if (f < s) return -1;
            return 0;
        }
        
        static double median(double* execTimes, int size) {
            if (size == 0) {
                return 0.0;
            }
            
            int middle = size / 2;
            if(size % 2 == 1) {
                return execTimes[middle];
            } else {
                return (execTimes[middle-1] + execTimes[middle]) / 2;
            }
        }
        
        static double* getMSMeasurements(interval_t* measured_times, int num_iterations) {
            
            double* msMeasurements = (double *) calloc(num_iterations, sizeof(double));
            for (int i = 0; i < num_iterations; i++) {
                msMeasurements[i] = toMS(measured_times[i]);
            }
            
            return msMeasurements;
        }
    =}
    
    preamble {=
        
        void printBenchmarkInfo(char* benchmarkId) {
            printf("Benchmark: %s\n", benchmarkId);
        }
        
        void printSystemInfo() {
            
            printf("System information\n"); 
            printf("O/S Name: ");
            
            #ifdef _WIN32
            printf("Windows 32-bit");
            #elif _WIN64
            printf("Windows 64-bit");
            #elif __APPLE__ || __MACH__
            printf("Mac OSX");
            #elif __linux__
            printf("Linux");
            #elif __FreeBSD__
            printf("FreeBSD");
            #elif __unix || __unix__
            printf("Unix");
            #else
            printf("Other");
            #endif
            
            printf("\n");
        }
    =}
}<|MERGE_RESOLUTION|>--- conflicted
+++ resolved
@@ -84,11 +84,6 @@
         
         schedule(nextIteration, 0);
         
-<<<<<<< HEAD
-        schedule(nextIteration, 0);
-        
-=======
->>>>>>> f6212896
     =}
     
     reaction(done) {=        
