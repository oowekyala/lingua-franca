/**
 * Basic benchmark from the Savina benchmark suite that is
 * intended to measure message-passing overhead.
 * See [Benchmarks wiki page](https://github.com/icyphy/lingua-franca/wiki/Benchmarks).
 * This is based on https://www.scala-lang.org/old/node/54
 * See https://shamsimam.github.io/papers/2014-agere-savina.pdf.
 * 
 * Ping introduces a microstep delay using a logical action
 * to break the causality loop.
 * 
 * To get a sense, some (informal) results for 1,000,000 ping-pongs
 * on my Mac:
 * 
 * Unthreaded: 97 msec
 * Threaded: 265 msec
 * 
 * There is no parallelism in this application, so it does not benefit from being
 * being threaded, just some additional overhead.
 * 
 * These measurements are total execution time, including startup and shutdown.
 * These are about an order of magnitude faster than anything reported in the paper.
 * 
 * @author Edward A. Lee
 */
target C {
<<<<<<< HEAD
    fast: true,
    /* [[[cog
    cog.outl(f'threads: {threads}')
    ]]] */
    threads: 24 
    // [[[end]]]
};

reactor Ping(count:int(1000000)) {
=======
    /* [[[cog
      if (threaded_runtime=="True"):
          cog.outl(f"threads: {threads},")
      else:
          cog.outl("threads: 0,")
    ]]] */
    threads: 0,
    /// [[[end]]]
    fast: true
};
reactor Ping(count:int(10000000)) {
>>>>>>> cd5c1a4c
    input receive:int;
    output send:int;
    state pingsLeft:int(count);
    logical action serve;
    reaction (startup, serve) -> send {= 
        SET(send, self->pingsLeft--);
    =}
    reaction (receive) -> serve {=
        if (self->pingsLeft > 0) {
            schedule(serve, 0);
        } else {
            request_stop();
        }
    =}
}
reactor Pong(expected:int(10000000)) {
    input receive:int;
    output send:int;
    state count:int(0);
    reaction(receive) -> send {=
        self->count++;
        SET(send, receive->value);   
    =}
    reaction(shutdown) {=
        if (self->count != self->expected) {
            fprintf(stderr, "Pong expected to receive %d inputs, but it received %d.\n",
                self->expected, self->count
            );
            exit(1);
        }
        printf("Success.\n");
    =}
}

/*[[[cog
cog.outl(f'main reactor PingPong(count:int({count}))')
]]] */
main reactor PingPong(count:int(1000000)) 

/// [[[end]]]

{
    ping = new Ping(count=count);
    pong = new Pong(expected=count);
    ping.send -> pong.receive;
    pong.send -> ping.receive; 
}<|MERGE_RESOLUTION|>--- conflicted
+++ resolved
@@ -23,17 +23,6 @@
  * @author Edward A. Lee
  */
 target C {
-<<<<<<< HEAD
-    fast: true,
-    /* [[[cog
-    cog.outl(f'threads: {threads}')
-    ]]] */
-    threads: 24 
-    // [[[end]]]
-};
-
-reactor Ping(count:int(1000000)) {
-=======
     /* [[[cog
       if (threaded_runtime=="True"):
           cog.outl(f"threads: {threads},")
@@ -45,7 +34,6 @@
     fast: true
 };
 reactor Ping(count:int(10000000)) {
->>>>>>> cd5c1a4c
     input receive:int;
     output send:int;
     state pingsLeft:int(count);
