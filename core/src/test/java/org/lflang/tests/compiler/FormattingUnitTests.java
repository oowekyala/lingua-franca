--- conflicted
+++ resolved
@@ -8,7 +8,7 @@
 import org.lflang.ast.FormattingUtil;
 import org.lflang.lf.Model;
 import org.lflang.tests.LFInjectorProvider;
-import org.lflang.tests.LfParsingHelper;
+import org.lflang.tests.LfParsingTestHelper;
 
 @ExtendWith(InjectionExtension.class)
 @InjectWith(LFInjectorProvider.class)
@@ -97,13 +97,8 @@
   }
 
   private void assertFormatsTo(String input, String expectedOutput) {
-<<<<<<< HEAD
-    Model inputModel = new LfParsingHelper().parseValidModel("test input", input);
-    String formattedString = FormattingUtils.render(inputModel);
-=======
-    Model inputModel = LfParsingUtil.parseValidModel("test input", input);
+    Model inputModel = new LfParsingTestHelper().parseValidModel("test input", input);
     String formattedString = FormattingUtil.render(inputModel);
->>>>>>> 864ac746
     Assertions.assertEquals(
         expectedOutput, formattedString, "Formatted output is different from what was expected");
   }
