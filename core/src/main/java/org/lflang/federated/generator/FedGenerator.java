--- conflicted
+++ resolved
@@ -57,11 +57,8 @@
 import org.lflang.lf.Instantiation;
 import org.lflang.lf.LfFactory;
 import org.lflang.lf.Reactor;
-<<<<<<< HEAD
 import org.lflang.lf.VarRef;
-=======
 import org.lflang.lf.TargetDecl;
->>>>>>> ca5b06da
 import org.lflang.util.Averager;
 
 public class FedGenerator {
@@ -464,12 +461,8 @@
       var resource = instantiation.getReactorClass().eResource();
       var federateTargetConfig = new FedTargetConfig(context, resource);
       FederateInstance federateInstance =
-<<<<<<< HEAD
           new FederateInstance(
-              instantiation, federateID, i, bankWidth, federateTargetConfig, errorReporter);
-=======
-          new FederateInstance(instantiation, federateID, i, federateTargetConfig, messageReporter);
->>>>>>> ca5b06da
+              instantiation, federateID, i, bankWidth, federateTargetConfig, messageReporter);
       federates.add(federateInstance);
       federateInstances.add(federateInstance);
 
@@ -696,10 +689,6 @@
       }
     }
 
-<<<<<<< HEAD
-    FedASTUtils.makeCommunication(connection, resource, targetConfig.coordination, errorReporter);
-=======
-    FedASTUtils.makeCommunication(connection, targetConfig.coordination, messageReporter);
->>>>>>> ca5b06da
+    FedASTUtils.makeCommunication(connection, resource, targetConfig.coordination, messageReporter);
   }
 }