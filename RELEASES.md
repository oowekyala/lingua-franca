--- conflicted
+++ resolved
@@ -49,9 +49,6 @@
 - [TypeScript](https://github.com/icyphy/lingua-franca/wiki/Writing-Reactors-in-TypeScript)
 
 ### Bug Fixes
-<<<<<<< HEAD
-- fixed an issue where top-level custom Python classes were being serialized incorrectly
-=======
 - fixed an issue where top-level custom Python classes were being serialized
   incorrectly
 
@@ -80,5 +77,4 @@
   My parent bank index is 1.
   My parent bank index is 1.
   My parent bank index is 0.
-  ```
->>>>>>> 5841696d
+  ```