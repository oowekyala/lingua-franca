--- conflicted
+++ resolved
@@ -22,19 +22,10 @@
     inputsReceived++;
   =}
 
-<<<<<<< HEAD
   reaction(shutdown) {=
     console.log("Shutdown invoked.");
     if (inputsReceived != numInputs) {
-        console.log("ERROR: Expected to receive " + numInputs + " inputs, but got " + inputsReceived + ".");
+        util.requestErrorStop("ERROR: Expected to receive " + numInputs + " inputs, but got " + inputsReceived + ".");
     }
   =}
-=======
-    reaction(shutdown) {=
-        console.log("Shutdown invoked.");
-        if (inputsReceived != numInputs) {
-            util.requestErrorStop("ERROR: Expected to receive " + numInputs + " inputs, but got " + inputsReceived + ".");
-        }
-    =}
->>>>>>> 59f944dc
 }