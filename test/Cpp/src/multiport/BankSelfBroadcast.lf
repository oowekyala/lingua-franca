--- conflicted
+++ resolved
@@ -6,16 +6,6 @@
  * @author Edward A. Lee
  * @author Christian Menard
  */
-<<<<<<< HEAD
-target Cpp;
-reactor A(bank_index:size_t(0)) {
-    input[4] in:size_t;
-    output out:size_t;
-    state received:bool(false);
-    reaction(startup) -> out {=
-        out.set(bank_index);
-    =}
-=======
 target Cpp
 
 reactor A(bank_index: size_t(0)) {
@@ -24,7 +14,6 @@
     state received: bool(false)
 
     reaction(startup) -> out {= out.set(bank_index); =}
->>>>>>> 5665cbfe
 
     reaction(in) {=
         for (size_t i = 0; i < in.size(); i++) {
