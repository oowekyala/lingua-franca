// Check multiport output to multiport input.
target C {
    timeout: 2 sec,
    fast: true
}

<<<<<<< HEAD
preamble {=
    #include <stdio.h>
=}

reactor Source(width: int(1)) {
=======
reactor Source(width: int = 1) {
>>>>>>> 6547ceae
    timer t(0, 200 msec)
    output[width] out: int
    state s: int = 0

    reaction(t) -> out {=
        for(int i = 0; i < out_width; i++) {
            printf("Before lf_set, out[%d]->is_present has value %d\n", i, out[i]->is_present);
            lf_set(out[i], self->s++);
            printf("AFTER set, out[%d]->is_present has value %d\n", i, out[i]->is_present);
            printf("AFTER set, out[%d]->value has value %d\n", i, out[i]->value);
        }
    =}
}

reactor Destination(width: int = 1) {
    state s: int = 6
    input[width] in: int

    reaction(in) {=
        int sum = 0;
        for (int i = 0; i < in_width; i++) {
            if (in[i]->is_present) sum += in[i]->value;
        }
        printf("Sum of received: %d.\n", sum);
        if (sum != self->s) {
            printf("ERROR: Expected %d.\n", self->s);
            exit(1);
        }
        self->s += 16;
    =}

    reaction(shutdown) {=
        if (self->s <= 6) {
            fprintf(stderr, "ERROR: Destination received no input!\n");
            exit(1);
        }
        printf("Success.\n");
    =}
}

main reactor MultiportToMultiport(width: int = 4) {
    a = new Source(width = width)
    b = new Destination(width = width)
    a.out -> b.in
}<|MERGE_RESOLUTION|>--- conflicted
+++ resolved
@@ -4,15 +4,11 @@
     fast: true
 }
 
-<<<<<<< HEAD
 preamble {=
     #include <stdio.h>
 =}
 
-reactor Source(width: int(1)) {
-=======
 reactor Source(width: int = 1) {
->>>>>>> 6547ceae
     timer t(0, 200 msec)
     output[width] out: int
     state s: int = 0
