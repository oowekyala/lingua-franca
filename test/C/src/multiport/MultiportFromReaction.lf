// Check reaction to multiport input of a contained reactor.
target C {
    timeout: 2 sec,
<<<<<<< HEAD
    workers: 4,
=======
>>>>>>> 87f8baba
    fast: true
}; 
reactor Destination(width:int(1)) {
    state s:int(6);
    input[width] in:int;
    reaction(in) {=
        int sum = 0;
        for (int i = 0; i < in_width; i++) {
            if (in[i]->is_present) sum += in[i]->value;
        }
        printf("Sum of received: %d.\n", sum);
        if (sum != self->s) {
            printf("ERROR: Expected %d.\n", self->s);
            exit(1);
        }
        self->s += 16;
    =}
    reaction(shutdown) {=
        if (self->s <= 6) {
            fprintf(stderr, "ERROR: Destination received no input!\n");
            exit(1);
        }
        printf("Success.\n");
    =}
}
main reactor MultiportFromReaction(width:int(4)) {
    timer t(0, 200 msec);
    state s:int(0);
    reaction(t) -> b.in {=
        for(int i = 0; i < b.in_width; i++) {
            printf("Before SET, b.in[%d]->is_present has value %d\n", i, b.in[i]->is_present);
            SET(b.in[i], self->s++);
            printf("AFTER set, b.in[%d]->is_present has value %d\n", i, b.in[i]->is_present);
            printf("AFTER set, b.in[%d]->value has value %d\n", i, b.in[i]->value);
        }
    =}
    b = new Destination(width = width);
}
<|MERGE_RESOLUTION|>--- conflicted
+++ resolved
@@ -1,10 +1,6 @@
 // Check reaction to multiport input of a contained reactor.
 target C {
     timeout: 2 sec,
-<<<<<<< HEAD
-    workers: 4,
-=======
->>>>>>> 87f8baba
     fast: true
 }; 
 reactor Destination(width:int(1)) {
