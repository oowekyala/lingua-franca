--- conflicted
+++ resolved
@@ -4,15 +4,11 @@
     fast: true
 }
 
-<<<<<<< HEAD
 preamble {=
     #include <stdio.h>
 =}
 
-reactor Source(width: int(2)) {
-=======
 reactor Source(width: int = 2) {
->>>>>>> 6547ceae
     output[width] out: int  // Connected to a bank of Destination reactors
     input dummy: int        // Not connected to anything
 
