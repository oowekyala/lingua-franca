/**
 * This program verifies that reactions inside banks inherit the correct
 * priority from their downstream reactions. A global variable is used to check
 * execution order. Threading is disabled
 */
target C {
    threading: false,
    timeout: 300 msec,
    build-type: Debug
}

preamble {= extern volatile int global_cnt; =}

<<<<<<< HEAD
reactor Bank(bank_index: int(0)) {
    preamble {= volatile int global_cnt = 0; =}

=======
reactor Bank(bank_index: int = 0) {
>>>>>>> 6547ceae
    timer t(0, 100 msec)
    output out: int

    reaction(t) -> out {=
        int exp_cnt;
        switch(self->bank_index) {
            case 0: {
                exp_cnt = 3;
                break;
            }
            case 1: {
                exp_cnt = 1;
                break;
            }
            case 2: {
                exp_cnt = 0;
                break;
            }
            case 3: {
                exp_cnt = 2;
                break;
            }
        }
        if (global_cnt != exp_cnt) {
            lf_print_error_and_exit("global_cnt=%i expected=%i\n", global_cnt, exp_cnt);
        }
        global_cnt++;

        if (self->bank_index==0) {
            global_cnt=0;
        }
    =}
}

reactor Sink(dead: time = 0) {
    input in: int

    reaction(in) {=  =} deadline(dead) {=  =}
}

main reactor {
    rp = new[4] Bank()
    s1 = new Sink(dead = 14 msec)
    s2 = new Sink(dead = 12 msec)
    s3 = new Sink(dead = 11 msec)
    s4 = new Sink(dead = 13 msec)

    rp.out -> s1.in, s2.in, s3.in, s4.in
}<|MERGE_RESOLUTION|>--- conflicted
+++ resolved
@@ -11,13 +11,9 @@
 
 preamble {= extern volatile int global_cnt; =}
 
-<<<<<<< HEAD
-reactor Bank(bank_index: int(0)) {
+reactor Bank(bank_index: int = 0) {
     preamble {= volatile int global_cnt = 0; =}
 
-=======
-reactor Bank(bank_index: int = 0) {
->>>>>>> 6547ceae
     timer t(0, 100 msec)
     output out: int
 
