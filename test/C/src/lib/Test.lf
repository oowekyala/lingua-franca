target C

<<<<<<< HEAD
preamble {=
    #include <stdio.h>
=}

reactor TestDouble(expected: double[](1.0, 1.0, 1.0, 1.0)) {
=======
reactor TestDouble(expected: double[] = {1.0, 1.0, 1.0, 1.0}) {
>>>>>>> 6547ceae
    input in: double
    state count: int = 0

    reaction(in) {=
        printf("Received: %f\n", in->value);
        if (in->value != self->expected[self->count]) {
            printf("ERROR: Expected %f.\n", self->expected[self->count]);
            exit(1);
        }
        self->count++;
    =}
}<|MERGE_RESOLUTION|>--- conflicted
+++ resolved
@@ -1,14 +1,10 @@
 target C
 
-<<<<<<< HEAD
 preamble {=
     #include <stdio.h>
 =}
 
-reactor TestDouble(expected: double[](1.0, 1.0, 1.0, 1.0)) {
-=======
 reactor TestDouble(expected: double[] = {1.0, 1.0, 1.0, 1.0}) {
->>>>>>> 6547ceae
     input in: double
     state count: int = 0
 
