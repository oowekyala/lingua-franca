target C

<<<<<<< HEAD
reactor InternalDelay(delay: int = 10 msec) {
  input in: int
  output out: int
  logical action d: int
=======
reactor InternalDelay(delay: time = 10 msec) {
    input in: int
    output out: int
    logical action d: int
>>>>>>> 59f944dc

  reaction(in) -> d {= lf_schedule_int(d, self->delay, in->value); =}

  reaction(d) -> out {= lf_set(out, d->value); =}
}<|MERGE_RESOLUTION|>--- conflicted
+++ resolved
@@ -1,16 +1,9 @@
 target C
 
-<<<<<<< HEAD
-reactor InternalDelay(delay: int = 10 msec) {
+reactor InternalDelay(delay: time = 10 msec) {
   input in: int
   output out: int
   logical action d: int
-=======
-reactor InternalDelay(delay: time = 10 msec) {
-    input in: int
-    output out: int
-    logical action d: int
->>>>>>> 59f944dc
 
   reaction(in) -> d {= lf_schedule_int(d, self->delay, in->value); =}
 
