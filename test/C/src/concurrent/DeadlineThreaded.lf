// This example illustrates local deadline handling.
// Even numbers are sent by the Source immediately, whereas odd numbers
// are sent after a big enough delay to violate the deadline.
target C {
    timeout: 3 sec,
<<<<<<< HEAD
    workers: 1
=======
>>>>>>> 87f8baba
};

reactor Source(period:time(1500 msec)) {
    output y:int;
    timer t(0, period);
    state count:int(0);
    reaction(t) -> y {=
        if (2 * (self->count / 2) != self->count) {
            // The count variable is odd.
            // Take time to cause a deadline violation.
            // Do not use nanosleep() here because if this is threaded,
            // it gets awakened right away.
            interval_t sleep_time = MSEC(400);
            instant_t start_time = get_physical_time();
            while (get_physical_time() < start_time + sleep_time) {};
        }
        printf("Source sends: %d.\n", self->count);
        SET(y, self->count);
        (self->count)++;
    =}
}

reactor Destination(timeout:time(1 sec)) {
    input x:int;
    state count:int(0);
    reaction(x) {=
        printf("Destination receives: %d\n", x->value);
        if (2 * (self->count / 2) != self->count) {
            // The count variable is odd, so the deadline should have been violated.
            printf("ERROR: Failed to detect deadline.\n");
            exit(1);
        }
        (self->count)++;
    =} deadline(timeout) {=
        printf("Destination deadline handler receives: %d\n", x->value);
        if (2 * (self->count / 2) == self->count) {
            // The count variable is even, so the deadline should not have been violated.
            printf("ERROR: Deadline miss handler invoked without deadline violation.\n");
            exit(2);
        }
        (self->count)++;
    =}
}

main reactor {
    s = new Source();
    d = new Destination(timeout = 200 msec);
    s.y -> d.x;
}<|MERGE_RESOLUTION|>--- conflicted
+++ resolved
@@ -3,10 +3,6 @@
 // are sent after a big enough delay to violate the deadline.
 target C {
     timeout: 3 sec,
-<<<<<<< HEAD
-    workers: 1
-=======
->>>>>>> 87f8baba
 };
 
 reactor Source(period:time(1500 msec)) {
