--- conflicted
+++ resolved
@@ -17,21 +17,12 @@
         self->s++;
     =}
 }
-<<<<<<< HEAD
 
 reactor TakeTime(bank_index: int(0)) {
     input in: int
     output out: int
-    state event: string("No ID")
+    state event: char*("No ID")
 
-=======
-reactor TakeTime(
-    bank_index:int(0)
-) {
-    input in:int;
-    output out:int;
-    state event:char*("No ID");
->>>>>>> 3277683f
     reaction(startup) {=
         // Construct an id string for a user trace event.
         const char* format = "Count completed by reactor %d.";
