// This tests actions with payloads by delaying an input by a fixed amount.
target C {
<<<<<<< HEAD
    workers: 1 
=======
>>>>>>> 87f8baba
};
reactor Delay(delay:time(100 msec)) {
    input in:int;
    output out:int;
    logical action a:int;
    reaction(a) -> out {=
        SET(out, a->value);
    =}
    reaction(in) -> a {=
        // Use specialized form of schedule for integer payloads.
        schedule_int(a, self->delay, in->value);
    =}
}
reactor Test {
    input in:int;
    state start_time:time(0);
    state received_value:bool(false);
    reaction(startup) {=
        // Record the logical time at the start.
        self->start_time = get_logical_time();
    =} 
    reaction(in) {=
        printf("Received: %d.\n", in->value);
        self->received_value = true;
        // Check the time of the input.
        instant_t current_time = get_logical_time();
        interval_t elapsed = current_time - self->start_time;
        printf("After %lld nsec of logical time.\n", elapsed);
        if (elapsed != 100000000LL) {
            printf("ERROR: Expected elapsed time to be 100000000. It was %lld.\n", elapsed);
            exit(1);
        }
        if (in->value != 42) {
            printf("ERROR: Expected input value to be 42. It was %d.\n", in->value);
            exit(2);            
        }
    =}
    reaction(shutdown) {=
        printf("Checking that communication occurred.\n");
        if (!self->received_value) {
            printf("ERROR: No communication occurred!\n");
            exit(3);            
        }
    =}
}

main reactor { 
    d = new Delay();
    t = new Test();
    d.out -> t.in; 
    reaction(startup) -> d.in {=
        SET(d.in, 42);
    =}
}<|MERGE_RESOLUTION|>--- conflicted
+++ resolved
@@ -1,9 +1,5 @@
 // This tests actions with payloads by delaying an input by a fixed amount.
 target C {
-<<<<<<< HEAD
-    workers: 1 
-=======
->>>>>>> 87f8baba
 };
 reactor Delay(delay:time(100 msec)) {
     input in:int;
