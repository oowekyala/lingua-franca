--- conflicted
+++ resolved
@@ -18,15 +18,9 @@
 
     reaction(control) {=
         instant_t control_time = lf_time_physical();
-<<<<<<< HEAD
-        info_print("Latency %lld.", control_time - self->previous_sensor_time);
-        info_print("Logical time: %lld.", lf_time_logical_elapsed());
-    =} STP(33 msec) {= warning_print("STP violation."); =}
-=======
         lf_print("Latency %lld.", control_time - self->previous_sensor_time);
         lf_print("Logical time: %lld.", lf_time_logical_elapsed());
     =} STP(33 msec) {= lf_print_warning("STP violation."); =}
->>>>>>> f1c4e659
 }
 
 reactor Controller {
