--- conflicted
+++ resolved
@@ -9,19 +9,11 @@
 reactor Source {
   output out
 
-<<<<<<< HEAD
   reaction(startup) -> out {=
     print("Sending 'Hello World!' message from source federate.");
     out.set("Hello World!")
-    lf_request_stop()
+    request_stop()
   =}
-=======
-    reaction(startup) -> out {=
-        print("Sending 'Hello World!' message from source federate.");
-        out.set("Hello World!")
-        request_stop()
-    =}
->>>>>>> 59f944dc
 }
 
 reactor Destination {
