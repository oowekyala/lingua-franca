--- conflicted
+++ resolved
@@ -54,12 +54,8 @@
 
   # Run the C integration tests.
   c-tests:
-<<<<<<< HEAD
     uses: lf-lang/lingua-franca/.github/workflows/c-tests.yml@ros2-ccpp-tests
-=======
-    uses: lf-lang/lingua-franca/.github/workflows/c-tests.yml@master
     needs: cancel
->>>>>>> f6e4534c
   
   # Run the CCpp integration tests.
   ccpp-tests:
@@ -105,12 +101,10 @@
   # Run the TypeScript integration tests.
   ts-tests:
     uses: lf-lang/lingua-franca/.github/workflows/ts-tests.yml@master
-<<<<<<< HEAD
+    needs: cancel
 
   # Run the serialization tests
   serialization-tests:
-      uses: lf-lang/lingua-franca/.github/workflows/serialization-tests.yml@ros2-ccpp-tests
-=======
+    uses: lf-lang/lingua-franca/.github/workflows/serialization-tests.yml@ros2-ccpp-tests
     needs: cancel
-    
->>>>>>> f6e4534c
+    