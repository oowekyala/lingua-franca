name: C

on:
  workflow_dispatch:
  workflow_call:

env:
  # 2020.11
  vcpkgGitRef: 0bf3923f9fab4001c00f0f429682a0853b5749e0

concurrency:
  group: only-c-${{ github.ref }}-${{ github.event_path }}
  cancel-in-progress: ${{ github.ref != 'refs/heads/master' }}

jobs:
  # Run the C integration tests.
<<<<<<< HEAD
  default0:
    if: ${{ inputs.all || github.event.pull_request.draft }}
=======
  default:
>>>>>>> 2c3c3c93
    uses: ./.github/workflows/c-tests.yml
    with:
      all-platforms: ${{ !github.event.pull_request.draft  }}
      selected-tests: runBasicTests

  default1:
    if: ${{ inputs.all || github.event.pull_request.draft }}
    uses: ./.github/workflows/c-tests.yml
    with:
      all-platforms: ${{ !github.event.pull_request.draft  }}
      selected-tests: runTargetSpecificTests

  default2:
    if: ${{ inputs.all || github.event.pull_request.draft }}
    uses: ./.github/workflows/c-tests.yml
    with:
      all-platforms: ${{ !github.event.pull_request.draft  }}
      selected-tests: runMultiportTests

  default3:
    if: ${{ inputs.all || github.event.pull_request.draft }}
    uses: ./.github/workflows/c-tests.yml
    with:
      all-platforms: ${{ !github.event.pull_request.draft  }}
      selected-tests: runGenericsTests

  default4:
    if: ${{ inputs.all || github.event.pull_request.draft }}
    uses: ./.github/workflows/c-tests.yml
    with:
      all-platforms: ${{ !github.event.pull_request.draft  }}
      selected-tests: runAsFederated

  default5:
    if: ${{ inputs.all || github.event.pull_request.draft }}
    uses: ./.github/workflows/c-tests.yml
    with:
      all-platforms: ${{ !github.event.pull_request.draft  }}
      selected-tests: runConcurrentTests

  default6:
    if: ${{ inputs.all || github.event.pull_request.draft }}
    uses: ./.github/workflows/c-tests.yml
    with:
      all-platforms: ${{ !github.event.pull_request.draft  }}
      selected-tests: runFederatedTests

  default7:
    if: ${{ inputs.all || github.event.pull_request.draft }}
    uses: ./.github/workflows/c-tests.yml
    with:
      all-platforms: ${{ !github.event.pull_request.draft  }}
      selected-tests: runModalTests

  default8:
    if: ${{ inputs.all || github.event.pull_request.draft }}
    uses: ./.github/workflows/c-tests.yml
    with:
      all-platforms: ${{ !github.event.pull_request.draft  }}
      selected-tests: runNoInliningTests

  default9:
    if: ${{ inputs.all || github.event.pull_request.draft }}
    uses: ./.github/workflows/c-tests.yml
    with:
      all-platforms: ${{ !github.event.pull_request.draft  }}
      selected-tests: runDockerTests

  default10:
    if: ${{ inputs.all || github.event.pull_request.draft }}
    uses: ./.github/workflows/c-tests.yml
    with:
      all-platforms: ${{ !github.event.pull_request.draft  }}
      selected-tests: runDockerFederatedTests

  default11:
    if: ${{ inputs.all || github.event.pull_request.draft }}
    uses: ./.github/workflows/c-tests.yml
    with:
      all-platforms: ${{ !github.event.pull_request.draft  }}
      selected-tests: runWithThreadingOff

  default12:
    if: ${{ inputs.all || github.event.pull_request.draft }}
    uses: ./.github/workflows/c-tests.yml
    with:
      all-platforms: ${{ !github.event.pull_request.draft  }}
      selected-tests: runEnclaveTests

  # Run the C benchmark tests.
  benchmarking:
    uses: lf-lang/benchmarks-lingua-franca/.github/workflows/benchmark-tests.yml@gradle
    with:
      target: "C"

  # Run the C Arduino integration tests.
  arduino:
    uses: ./.github/workflows/c-arduino-tests.yml
    with:
      all-platforms: ${{ !github.event.pull_request.draft  }}

  # Run the C Zephyr integration tests.
  zephyr:
    uses: ./.github/workflows/c-zephyr-tests.yml

  # Run the CCpp integration tests.
  ccpp:
    uses: ./.github/workflows/c-tests.yml
    with:
      use-cpp: true
      all-platforms: ${{ !github.event.pull_request.draft  }}<|MERGE_RESOLUTION|>--- conflicted
+++ resolved
@@ -14,96 +14,79 @@
 
 jobs:
   # Run the C integration tests.
-<<<<<<< HEAD
   default0:
-    if: ${{ inputs.all || github.event.pull_request.draft }}
-=======
-  default:
->>>>>>> 2c3c3c93
     uses: ./.github/workflows/c-tests.yml
     with:
       all-platforms: ${{ !github.event.pull_request.draft  }}
       selected-tests: runBasicTests
 
   default1:
-    if: ${{ inputs.all || github.event.pull_request.draft }}
     uses: ./.github/workflows/c-tests.yml
     with:
       all-platforms: ${{ !github.event.pull_request.draft  }}
       selected-tests: runTargetSpecificTests
 
   default2:
-    if: ${{ inputs.all || github.event.pull_request.draft }}
     uses: ./.github/workflows/c-tests.yml
     with:
       all-platforms: ${{ !github.event.pull_request.draft  }}
       selected-tests: runMultiportTests
 
   default3:
-    if: ${{ inputs.all || github.event.pull_request.draft }}
     uses: ./.github/workflows/c-tests.yml
     with:
       all-platforms: ${{ !github.event.pull_request.draft  }}
       selected-tests: runGenericsTests
 
   default4:
-    if: ${{ inputs.all || github.event.pull_request.draft }}
     uses: ./.github/workflows/c-tests.yml
     with:
       all-platforms: ${{ !github.event.pull_request.draft  }}
       selected-tests: runAsFederated
 
   default5:
-    if: ${{ inputs.all || github.event.pull_request.draft }}
     uses: ./.github/workflows/c-tests.yml
     with:
       all-platforms: ${{ !github.event.pull_request.draft  }}
       selected-tests: runConcurrentTests
 
   default6:
-    if: ${{ inputs.all || github.event.pull_request.draft }}
     uses: ./.github/workflows/c-tests.yml
     with:
       all-platforms: ${{ !github.event.pull_request.draft  }}
       selected-tests: runFederatedTests
 
   default7:
-    if: ${{ inputs.all || github.event.pull_request.draft }}
     uses: ./.github/workflows/c-tests.yml
     with:
       all-platforms: ${{ !github.event.pull_request.draft  }}
       selected-tests: runModalTests
 
   default8:
-    if: ${{ inputs.all || github.event.pull_request.draft }}
     uses: ./.github/workflows/c-tests.yml
     with:
       all-platforms: ${{ !github.event.pull_request.draft  }}
       selected-tests: runNoInliningTests
 
   default9:
-    if: ${{ inputs.all || github.event.pull_request.draft }}
     uses: ./.github/workflows/c-tests.yml
     with:
       all-platforms: ${{ !github.event.pull_request.draft  }}
       selected-tests: runDockerTests
 
   default10:
-    if: ${{ inputs.all || github.event.pull_request.draft }}
     uses: ./.github/workflows/c-tests.yml
     with:
       all-platforms: ${{ !github.event.pull_request.draft  }}
       selected-tests: runDockerFederatedTests
 
   default11:
-    if: ${{ inputs.all || github.event.pull_request.draft }}
     uses: ./.github/workflows/c-tests.yml
     with:
       all-platforms: ${{ !github.event.pull_request.draft  }}
       selected-tests: runWithThreadingOff
 
   default12:
-    if: ${{ inputs.all || github.event.pull_request.draft }}
     uses: ./.github/workflows/c-tests.yml
     with:
       all-platforms: ${{ !github.event.pull_request.draft  }}
