/*************
 * Copyright (c) 2021, The University of California at Berkeley.
 *
 * Redistribution and use in source and binary forms, with or without
 * modification, are permitted provided that the following conditions are met:
 *
 * 1. Redistributions of source code must retain the above copyright notice,
 * this list of conditions and the following disclaimer.
 *
 * 2. Redistributions in binary form must reproduce the above copyright notice,
 * this list of conditions and the following disclaimer in the documentation
 * and/or other materials provided with the distribution.
 *
 * THIS SOFTWARE IS PROVIDED BY THE COPYRIGHT HOLDERS AND CONTRIBUTORS "AS IS"
 * AND ANY EXPRESS OR IMPLIED WARRANTIES, INCLUDING, BUT NOT LIMITED TO, THE
 * IMPLIED WARRANTIES OF MERCHANTABILITY AND FITNESS FOR A PARTICULAR PURPOSE
 * ARE DISCLAIMED. IN NO EVENT SHALL THE COPYRIGHT HOLDER OR CONTRIBUTORS BE
 * LIABLE FOR ANY DIRECT, INDIRECT, INCIDENTAL, SPECIAL, EXEMPLARY, OR
 * CONSEQUENTIAL DAMAGES (INCLUDING, BUT NOT LIMITED TO, PROCUREMENT OF
 * SUBSTITUTE GOODS OR SERVICES; LOSS OF USE, DATA, OR PROFITS; OR BUSINESS
 * INTERRUPTION) HOWEVER CAUSED AND ON ANY THEORY OF LIABILITY, WHETHER IN
 * CONTRACT, STRICT LIABILITY, OR TORT (INCLUDING NEGLIGENCE OR OTHERWISE)
 * ARISING IN ANY WAY OUT OF THE USE OF THIS SOFTWARE, EVEN IF ADVISED OF THE
 * POSSIBILITY OF SUCH DAMAGE.
 ***************/

package org.lflang.federated.extensions;

import static org.lflang.util.StringUtil.addDoubleQuotes;

import java.io.File;
import java.io.IOException;
import java.nio.file.Files;
import java.nio.file.Path;
import java.util.LinkedHashMap;
import java.util.List;

import org.lflang.ASTUtils;
import org.lflang.ErrorReporter;
import org.lflang.InferredType;
import org.lflang.Target;
import org.lflang.TargetProperty;
import org.lflang.TargetProperty.CoordinationType;
import org.lflang.TimeValue;
import org.lflang.federated.generator.FedASTUtils;
import org.lflang.federated.generator.FedConnectionInstance;
import org.lflang.federated.generator.FedFileConfig;
import org.lflang.federated.generator.FederateInstance;
import org.lflang.federated.launcher.RtiConfig;
import org.lflang.federated.serialization.FedROS2CPPSerialization;
import org.lflang.generator.CodeBuilder;
import org.lflang.generator.GeneratorBase;
import org.lflang.generator.GeneratorUtils;
import org.lflang.generator.LFGeneratorContext;
import org.lflang.generator.ReactionInstance;
import org.lflang.generator.ReactorInstance;
import org.lflang.generator.c.CGenerator;
import org.lflang.generator.c.CTypes;
import org.lflang.generator.c.CUtil;
import org.lflang.lf.Action;
import org.lflang.lf.Output;
import org.lflang.lf.Port;
import org.lflang.lf.VarRef;

/**
 * An extension class to the CGenerator that enables certain federated
 * functionalities. Currently, this class offers the following features:
 *
 * - Allocating and initializing C structures for federated communication -
 * Creating status field for network input ports that help the receiver logic in
 * federate.c communicate the status of a network input port with network input
 * control reactions.
 *
 * @author {Soroush Bateni <soroush@berkeley.edu>}
 * @author {Hou Seng Wong <housengw@berkeley.edu>}
 * @author {Billy Bao <billybao@berkeley.edu>}
 *
 */
public class CExtension implements FedTargetExtension {

    @Override
    public void initializeTargetConfig(
        LFGeneratorContext context,
        int numOfFederates, FederateInstance federate,
        FedFileConfig fileConfig,
        ErrorReporter errorReporter,
        RtiConfig rtiConfig
    ) throws IOException {

        CExtensionUtils.handleCompileDefinitions(federate, numOfFederates, rtiConfig);

        generateCMakeInclude(federate, fileConfig);

        federate.targetConfig.keepalive = true;
        federate.targetConfig.setByUser.add(TargetProperty.KEEPALIVE);

        // If there are federates, copy the required files for that.
        // Also, create the RTI C file and the launcher script.
        // Handle target parameters.
        // If the program is federated, then ensure that threading is enabled.
        federate.targetConfig.threading = true;
        federate.targetConfig.setByUser.add(TargetProperty.THREADING);

        // Include the fed setup file for this federate in the target property
        String relPath = getPreamblePath(federate);
        federate.targetConfig.fedSetupPreamble = relPath;
        federate.targetConfig.setByUser.add(TargetProperty.FED_SETUP);
    }

    /**
     * Generate a cmake-include file for {@code federate} if needed.
     */
    protected void generateCMakeInclude(FederateInstance federate, FedFileConfig fileConfig) throws IOException {
        CExtensionUtils.generateCMakeInclude(federate, fileConfig);
    }

    /**
     * Generate code for the body of a reaction that handles the
     * action that is triggered by receiving a message from a remote
     * federate.
     * @param action The action.
     * @param sendingPort The output port providing the data to send.
     * @param receivingPort The ID of the destination port.
     * @param connection FIXME
     * @param type FIXME
     * @param coordinationType The coordination type
     * @param errorReporter
     */
    public String generateNetworkReceiverBody(
        Action action,
        VarRef sendingPort,
        VarRef receivingPort,
        FedConnectionInstance connection,
        InferredType type,
        CoordinationType coordinationType,
        ErrorReporter errorReporter
    ) {
        var receiveRef = CUtil.portRefInReaction(receivingPort, connection.getDstBank(), connection.getDstChannel());
        var result = new CodeBuilder();
        // We currently have no way to mark a reaction "unordered"
        // in the AST, so we use a magic string at the start of the body.
        result.pr("// " + ReactionInstance.UNORDERED_REACTION_MARKER);
        // Transfer the physical time of arrival from the action to the port
        result.pr(receiveRef+"->physical_time_of_arrival = self->_lf__"+action.getName()+".physical_time_of_arrival;");
        if (coordinationType == CoordinationType.DECENTRALIZED && !connection.getDefinition().isPhysical()) {
            // Transfer the intended tag.
            result.pr(receiveRef+"->intended_tag = self->_lf__"+action.getName()+".intended_tag;\n");
        }

        deserialize(action, receivingPort, connection, type, receiveRef, result, errorReporter);
        return result.toString();
    }

    /**
     * Generate code to deserialize a message received over the network.
     * @param action The network action that is mapped to the {@code receivingPort}
     * @param receivingPort The receiving port
     * @param connection The connection used to receive the message
     * @param type Type for the port
     * @param receiveRef A target language reference to the receiving port
     * @param result Used to put generated code in
     * @param errorReporter Used to report errors, if any
     */
    protected void deserialize(
        Action action,
        VarRef receivingPort,
        FedConnectionInstance connection,
        InferredType type,
        String receiveRef,
        CodeBuilder result,
        ErrorReporter errorReporter
    ) {
        CTypes types = new CTypes(errorReporter);
        // Adjust the type of the action and the receivingPort.
        // If it is "string", then change it to "char*".
        // This string is dynamically allocated, and type 'string' is to be
        // used only for statically allocated strings. This would force the
        // CGenerator to treat the port and action as token types.
        if (types.getTargetType(action).equals("string")) {
            action.getType().setCode(null);
            action.getType().setId("char*");
        }
        if (types.getTargetType((Port) receivingPort.getVariable()).equals("string")) {
            ((Port) receivingPort.getVariable()).getType().setCode(null);
            ((Port) receivingPort.getVariable()).getType().setId("char*");
        }
        var value = "";
        switch (connection.getSerializer()) {
        case NATIVE: {
            // NOTE: Docs say that malloc'd char* is freed on conclusion of the time step.
            // So passing it downstream should be OK.
            value = action.getName()+"->value";
            if (CUtil.isTokenType(type, types)) {
                result.pr("lf_set_token("+ receiveRef +", "+ action.getName()+"->token);");
            } else {
                result.pr("lf_set("+ receiveRef +", "+value+");");
            }
            break;
        }
        case PROTO: {
            throw new UnsupportedOperationException("Protobuf serialization is not supported yet.");
        }
        case ROS2: {
            var portType = ASTUtils.getInferredType(((Port) receivingPort.getVariable()));
            var portTypeStr = types.getTargetType(portType);
            if (CUtil.isTokenType(portType, types)) {
                throw new UnsupportedOperationException("Cannot handle ROS serialization when ports are pointers.");
            } else if (CExtensionUtils.isSharedPtrType(portType, types)) {
                var matcher = CExtensionUtils.sharedPointerVariable.matcher(portTypeStr);
                if (matcher.find()) {
                    portTypeStr = matcher.group("type");
                }
            }
            var ROSDeserializer = new FedROS2CPPSerialization();
            value = FedROS2CPPSerialization.deserializedVarName;
            result.pr(
                ROSDeserializer.generateNetworkDeserializerCode(
                    "self->_lf__"+ action.getName(),
                    portTypeStr
                )
            );
            if (CExtensionUtils.isSharedPtrType(portType, types)) {
                result.pr("auto msg_shared_ptr = std::make_shared<"+portTypeStr+">("+value+");");
                result.pr("lf_set("+ receiveRef +", msg_shared_ptr);");
            } else {
                result.pr("lf_set("+ receiveRef +", std::move("+value+"));");
            }
            break;
        }
        }
    }

    /**
     * Generate code for the body of a reaction that handles an output
     * that is to be sent over the network.
     * @param sendingPort The output port providing the data to send.
     * @param receivingPort The variable reference to the destination port.
     * @param connection
     * @param type
     * @param coordinationType
     * @param errorReporter FIXME
     */
    public String generateNetworkSenderBody(
        VarRef sendingPort,
        VarRef receivingPort,
        FedConnectionInstance connection,
        InferredType type,
        CoordinationType coordinationType,
        ErrorReporter errorReporter
    ) {
        var sendRef = CUtil.portRefInReaction(sendingPort, connection.getSrcBank(), connection.getSrcChannel());
        var receiveRef = ASTUtils.generateVarRef(receivingPort); // Used for comments only, so no need for bank/multiport index.
        var result = new CodeBuilder();
        // The ID of the receiving port (rightPort) is the position
        // of the action in this list.
        int receivingPortID = connection.getDstFederate().networkMessageActions.size();

        // We currently have no way to mark a reaction "unordered"
        // in the AST, so we use a magic string at the start of the body.
        result.pr("// " + ReactionInstance.UNORDERED_REACTION_MARKER + "\n");

        result.pr("// Sending from " + sendRef + " in federate "
                      + connection.getSrcFederate().name + " to " + receiveRef
                      + " in federate " + connection.getDstFederate().name);

        // In case sendRef is a multiport or is in a bank, this reaction will be triggered when any channel or bank index of sendRef is present
        // ex. if a.out[i] is present, the entire output a.out is triggered.
        if (connection.getSrcBank() != -1 || connection.getSrcChannel() != -1) {
            result.pr("if (!"+sendRef+"->is_present) return;");
        }

        // If the connection is physical and the receiving federate is remote, send it directly on a socket.
        // If the connection is logical and the coordination mode is centralized, send via RTI.
        // If the connection is logical and the coordination mode is decentralized, send directly
        String messageType;
        // Name of the next immediate destination of this message
        var next_destination_name = "\"federate "+connection.getDstFederate().id+"\"";

        // Get the delay literal
        String additionalDelayString = CExtensionUtils.getNetworkDelayLiteral(connection.getDefinition().getDelay());

        if (connection.getDefinition().isPhysical()) {
            messageType = "MSG_TYPE_P2P_MESSAGE";
        } else if (coordinationType == CoordinationType.DECENTRALIZED) {
            messageType = "MSG_TYPE_P2P_TAGGED_MESSAGE";
        } else {
            // Logical connection
            // Send the message via rti
            messageType = "MSG_TYPE_TAGGED_MESSAGE";
            next_destination_name = "\"federate "+connection.getDstFederate().id+" via the RTI\"";
        }


        String sendingFunction = "send_timed_message";
        String commonArgs = String.join(", ",
                                        additionalDelayString,
                                        messageType,
                                        receivingPortID + "",
                                        connection.getDstFederate().id + "",
                                        next_destination_name,
                                        "message_length"
        );
        if (connection.getDefinition().isPhysical()) {
            // Messages going on a physical connection do not
            // carry a timestamp or require the delay;
            sendingFunction = "send_message";
            commonArgs = messageType+", "+receivingPortID+", "+connection.getDstFederate().id+", "+next_destination_name+", message_length";
        }

        serializeAndSend(
            connection,
            type,
            sendRef,
            result,
            sendingFunction,
            commonArgs,
            errorReporter
        );
        return result.toString();
    }

    /**
     * FIXME
     * @param connection
     * @param type
     * @param sendRef
     * @param result
     * @param sendingFunction
     * @param commonArgs
     * @param errorReporter
     */
    protected void serializeAndSend(
        FedConnectionInstance connection,
        InferredType type,
        String sendRef,
        CodeBuilder result,
        String sendingFunction,
        String commonArgs,
        ErrorReporter errorReporter
    ) {
        CTypes types = new CTypes(errorReporter);
        var lengthExpression = "";
        var pointerExpression = "";
        switch (connection.getSerializer()) {
        case NATIVE: {
            // Handle native types.
            if (CUtil.isTokenType(type, types)) {
                // NOTE: Transporting token types this way is likely to only work if the sender and receiver
                // both have the same endianness. Otherwise, you have to use protobufs or some other serialization scheme.
                result.pr("size_t message_length = "+ sendRef +"->token->length * "+ sendRef
                              +"->token->type->element_size;");
                result.pr(sendingFunction +"("+ commonArgs +", (unsigned char*) "+ sendRef
                              +"->value);");
            } else {
                // string types need to be dealt with specially because they are hidden pointers.
                // void type is odd, but it avoids generating non-standard expression sizeof(void),
                // which some compilers reject.
                lengthExpression = "sizeof("+ types.getTargetType(type)+")";
                pointerExpression = "(unsigned char*)&"+ sendRef +"->value";
                var targetType = types.getTargetType(type);
                if (targetType.equals("string")) {
                    lengthExpression = "strlen("+ sendRef +"->value) + 1";
                    pointerExpression = "(unsigned char*) "+ sendRef +"->value";
                } else if (targetType.equals("void")) {
                    lengthExpression = "0";
                }
                result.pr("size_t message_length = "+lengthExpression+";");
                result.pr(
                    sendingFunction +"("+ commonArgs +", "+pointerExpression+");");
            }
            break;
        }
        case PROTO: {
            throw new UnsupportedOperationException("Protobuf serialization is not supported yet.");
        }
        case ROS2: {
            var variableToSerialize = sendRef;
            var typeStr = types.getTargetType(type);
            if (CUtil.isTokenType(type, types)) {
                throw new UnsupportedOperationException("Cannot handle ROS serialization when ports are pointers.");
            } else if (CExtensionUtils.isSharedPtrType(type, types)) {
                var matcher = CExtensionUtils.sharedPointerVariable.matcher(typeStr);
                if (matcher.find()) {
                    typeStr = matcher.group("type");
                }
            }
            var ROSSerializer = new FedROS2CPPSerialization();
            lengthExpression = ROSSerializer.serializedBufferLength();
            pointerExpression = ROSSerializer.seializedBufferVar();
            result.pr(
                ROSSerializer.generateNetworkSerializerCode(variableToSerialize, typeStr, CExtensionUtils.isSharedPtrType(type, types))
            );
            result.pr("size_t message_length = "+lengthExpression+";");
            result.pr(sendingFunction +"("+ commonArgs +", "+pointerExpression+");");
            break;
        }

        }
    }

    /**
     * Generate code for the body of a reaction that decides whether the trigger for the given
     * port is going to be present or absent for the current logical time.
     * This reaction is put just before the first reaction that is triggered by the network
     * input port "port" or has it in its sources. If there are only connections to contained
     * reactors, in the top-level reactor.
     *
     * @param receivingPortID The port to generate the control reaction for
     * @param maxSTP The maximum value of STP is assigned to reactions (if any)
     *  that have port as their trigger or source
     */
    public String generateNetworkInputControlReactionBody(
        int receivingPortID,
        TimeValue maxSTP,
        CoordinationType coordination
    ) {
        // Store the code
        var result = new CodeBuilder();

        // We currently have no way to mark a reaction "unordered"
        // in the AST, so we use a magic string at the start of the body.
        result.pr("// " + ReactionInstance.UNORDERED_REACTION_MARKER + "\n");
        result.pr("interval_t max_STP = 0LL;");

        // Find the maximum STP for decentralized coordination
        if(coordination == CoordinationType.DECENTRALIZED) {
            result.pr("max_STP = "+ GeneratorBase.timeInTargetLanguage(maxSTP)+";");
        }
        result.pr("// Wait until the port status is known");
        result.pr("wait_until_port_status_known("+receivingPortID+", max_STP);");
        return result.toString();
    }

    /**
     * Generate code for the body of a reaction that sends a port status message for the given
     * port if it is absent.
     *
     * @oaram srcOutputPort FIXME
     * @param connection FIXME
     */
    public String generateNetworkOutputControlReactionBody(
        VarRef srcOutputPort,
        FedConnectionInstance connection
    ) {
        // Store the code
        var result = new CodeBuilder();
        // The ID of the receiving port (rightPort) is the position
        // of the networkAction (see below) in this list.
        int receivingPortID = connection.getDstFederate().networkMessageActions.size();

        // We currently have no way to mark a reaction "unordered"
        // in the AST, so we use a magic string at the start of the body.
        result.pr("// " + ReactionInstance.UNORDERED_REACTION_MARKER + "\n");
        var sendRef = CUtil.portRefInReaction(srcOutputPort, connection.getSrcBank(), connection.getSrcChannel());
        // Get the delay literal
        var additionalDelayString = CExtensionUtils.getNetworkDelayLiteral(connection.getDefinition().getDelay());
        result.pr(String.join("\n",
                              "// If the output port has not been lf_set for the current logical time,",
                              "// send an ABSENT message to the receiving federate            ",
                              "LF_PRINT_LOG(\"Contemplating whether to send port \"",
                              "          \"absent for port %d to federate %d.\", ",
                              "          "+receivingPortID+", "+connection.getDstFederate().id+");",
                              "if ("+sendRef+" == NULL || !"+sendRef+"->is_present) {",
                              "    // The output port is NULL or it is not present.",
                              "    send_port_absent_to_federate("+additionalDelayString+", "+receivingPortID+", "+connection.getDstFederate().id+");",
                              "}"
        ));
        return result.toString();
    }


    public String getNetworkBufferType() {
        return "uint8_t*";
    }

    /**
     * Add preamble to a separate file to set up federated execution.
     * Return an empty string since no code generated needs to go in the source.
     */
    @Override
    public String generatePreamble(
        FederateInstance federate,
        FedFileConfig fileConfig,
        RtiConfig rtiConfig,
        ErrorReporter errorReporter
    ) throws IOException {
<<<<<<< HEAD
        String cPreamble = makePreamble(federate, fileConfig, federationRTIProperties, errorReporter);
        String relPath = getPreamblePath(federate);
=======
        // Put the C preamble in a `include/_federate.name + _preamble.h` file
        String cPreamble = makePreamble(federate, fileConfig, rtiConfig, errorReporter);
        String relPath = "include" + File.separator + "_" + federate.name + "_preamble.h";
>>>>>>> e1767a66
        Path fedPreamblePath = fileConfig.getSrcPath().resolve(relPath);
        Files.createDirectories(fedPreamblePath.getParent());
        try (var writer = Files.newBufferedWriter(fedPreamblePath)) {
            writer.write(cPreamble);
        }
        var includes = new CodeBuilder();
        if (federate.targetConfig.target == Target.C) {
            includes.pr("#include \"core/federated/federate.h\"");
            includes.pr("#include \"core/federated/net_common.h\"");
            includes.pr("#include \"core/federated/net_util.h\"");
            includes.pr("#include \"core/threaded/reactor_threaded.h\"");
            includes.pr("#include \"core/utils/util.h\"");
            includes.pr("extern federate_instance_t _fed;");
        }

        return includes.toString();
    }

    /**
     * Generate the preamble to setup federated execution in C.
     */
    protected String makePreamble(
        FederateInstance federate,
        FedFileConfig fileConfig,
        RtiConfig rtiConfig,
        ErrorReporter errorReporter) {

        var code = new CodeBuilder();

        code.pr("#include \"core/federated/federate.h\"");
        code.pr("#include \"core/federated/net_common.h\"");
        code.pr("#include \"core/federated/net_util.h\"");
        code.pr("#include \"core/threaded/reactor_threaded.h\"");
        code.pr("#include \"core/utils/util.h\"");
        code.pr("extern federate_instance_t _fed;");

        // Generate function to return a pointer to the action trigger_t
        // that handles incoming network messages destined to the specified
        // port. This will only be used if there are federates.
        int numOfNetworkActions = federate.networkMessageActions.size();
        code.pr("""
        lf_action_base_t* _lf_action_table[%1$s];
        size_t _lf_action_table_size = %1$s;
        """.formatted(numOfNetworkActions));

        code.pr(generateSerializationPreamble(federate, fileConfig));

        code.pr(generateExecutablePreamble(federate, rtiConfig, errorReporter));

        code.pr(generateInitializeTriggers(federate, errorReporter));

        code.pr(CExtensionUtils.generateFederateNeighborStructure(federate));

        return code.getCode();
    }

    /**
     * Generate preamble code needed for enabled serializers of the federate.
     */
    protected String generateSerializationPreamble(FederateInstance federate, FedFileConfig fileConfig) {
        return CExtensionUtils.generateSerializationPreamble(federate, fileConfig);
    }

    /**
     * Create a function that initializes necessary triggers for federated execution,
     * which are the triggers for control reactions and references to all network
     * actions (which are triggered upon receiving network messages).
     *
     * @param federate The federate to initialize triggers for.
     * @param errorReporter Used to report errors.
     * @return The generated code for the macro.
     */
    private String generateInitializeTriggers(FederateInstance federate, ErrorReporter errorReporter) {
        CodeBuilder code = new CodeBuilder();
        // Temporarily change the original federate reactor's name in the AST to
        // the federate's name so that trigger references are accurate.
        var federatedReactor = FedASTUtils.findFederatedReactor(federate.instantiation.eResource());
        var oldFederatedReactorName = federatedReactor.getName();
        federatedReactor.setName(federate.name);
        var main = new ReactorInstance(federatedReactor, errorReporter, 1);
        code.pr(CExtensionUtils.initializeTriggersForNetworkActions(federate, main));
        code.pr(CExtensionUtils.initializeTriggerForControlReactions(main, main, federate));
        federatedReactor.setName(oldFederatedReactorName);

        return """
            #define initialize_triggers_for_federate() \\
            do { \\
            %s
            } \\
            while (0)
            """.formatted((code.getCode().isBlank() ? "\\" : code.getCode()).indent(4).stripTrailing());
    }

    /**
     * Generate code for an executed preamble.
     *
     */
    private String generateExecutablePreamble(FederateInstance federate, RtiConfig rtiConfig, ErrorReporter errorReporter) {
        CodeBuilder code = new CodeBuilder();

        code.pr(generateCodeForPhysicalActions(federate, errorReporter));

        code.pr(generateCodeToInitializeFederate(federate, rtiConfig));

        code.pr(CExtensionUtils.allocateTriggersForFederate(federate));

        return """
            void _lf_executable_preamble() {
            %s
            }
            """.formatted(code.toString().indent(4).stripTrailing());
    }

    /**
     * Generate code to initialize the {@code federate}.
     * @param rtiConfig
     * @return The generated code
     */
    private String generateCodeToInitializeFederate(FederateInstance federate, RtiConfig rtiConfig) {
        CodeBuilder code = new CodeBuilder();
        code.pr("// ***** Start initializing the federated execution. */");
        code.pr(String.join("\n",
                            "// Initialize the socket mutex",
                            "lf_mutex_init(&outbound_socket_mutex);",
                            "lf_cond_init(&port_status_changed, &mutex);"
        ));

        // Find the STA (A.K.A. the global STP offset) for this federate.
        if (federate.targetConfig.coordination == CoordinationType.DECENTRALIZED) {
            var reactor = ASTUtils.toDefinition(federate.instantiation.getReactorClass());
            var stpParam = reactor.getParameters().stream().filter(
                    param ->
                        param.getName().equalsIgnoreCase("STP_offset")
                            && (param.getType() == null || param.getType().isTime())
            ).findFirst();

            if (stpParam.isPresent()) {
                var globalSTP = ASTUtils.initialValue(stpParam.get(), List.of(federate.instantiation)).get(0);
                var globalSTPTV = ASTUtils.getLiteralTimeValue(globalSTP);
                code.pr("lf_set_stp_offset("+ CGenerator.timeInTargetLanguage(globalSTPTV)+");");
            }
        }

        // Set indicator variables that specify whether the federate has
        // upstream logical connections.
        if (federate.dependsOn.size() > 0) {
            code.pr("_fed.has_upstream  = true;");
        }
        if (federate.sendsTo.size() > 0) {
            code.pr("_fed.has_downstream = true;");
        }
        // Set global variable identifying the federate.
        code.pr("_lf_my_fed_id = "+ federate.id+";");

        // We keep separate record for incoming and outgoing p2p connections to allow incoming traffic to be processed in a separate
        // thread without requiring a mutex lock.
        var numberOfInboundConnections = federate.inboundP2PConnections.size();
        var numberOfOutboundConnections  = federate.outboundP2PConnections.size();

        code.pr(String.join("\n",
                            "_fed.number_of_inbound_p2p_connections = "+numberOfInboundConnections+";",
                            "_fed.number_of_outbound_p2p_connections = "+numberOfOutboundConnections+";"
        ));
        if (numberOfInboundConnections > 0) {
            code.pr(String.join("\n",
                                "// Initialize the array of socket for incoming connections to -1.",
                                "for (int i = 0; i < NUMBER_OF_FEDERATES; i++) {",
                                "    _fed.sockets_for_inbound_p2p_connections[i] = -1;",
                                "}"
            ));
        }
        if (numberOfOutboundConnections > 0) {
            code.pr(String.join("\n",
                                "// Initialize the array of socket for outgoing connections to -1.",
                                "for (int i = 0; i < NUMBER_OF_FEDERATES; i++) {",
                                "    _fed.sockets_for_outbound_p2p_connections[i] = -1;",
                                "}"
            ));
        }

        // If a test clock offset has been specified, insert code to set it here.
        if (federate.targetConfig.clockSyncOptions.testOffset != null) {
            code.pr("lf_set_physical_clock_offset((1 + "+ federate.id+") * "+ federate.targetConfig.clockSyncOptions.testOffset.toNanoSeconds()+"LL);");
        }

        code.pr(String.join("\n",
                            "// Connect to the RTI. This sets _fed.socket_TCP_RTI and _lf_rti_socket_UDP.",
                            "connect_to_rti("+addDoubleQuotes(rtiConfig.getHost())+", "+ rtiConfig.getPort()+");"
        ));

        // Disable clock synchronization for the federate if it resides on the same host as the RTI,
        // unless that is overridden with the clock-sync-options target property.
        if (CExtensionUtils.clockSyncIsOn(federate, rtiConfig)) {
            code.pr("synchronize_initial_physical_clock_with_rti(_fed.socket_TCP_RTI);");
        }

        if (numberOfInboundConnections > 0) {
            code.pr(String.join("\n",
                                "// Create a socket server to listen to other federates.",
                                "// If a port is specified by the user, that will be used",
                                "// as the only possibility for the server. If not, the port",
                                "// will start from STARTING_PORT. The function will",
                                "// keep incrementing the port until the number of tries reaches PORT_RANGE_LIMIT.",
                                "create_server("+ federate.port+");",
                                "// Connect to remote federates for each physical connection.",
                                "// This is done in a separate thread because this thread will call",
                                "// connect_to_federate for each outbound physical connection at the same",
                                "// time that the new thread is listening for such connections for inbound",
                                "// physical connections. The thread will live until all connections",
                                "// have been established.",
                                "lf_thread_create(&_fed.inbound_p2p_handling_thread_id, handle_p2p_connections_from_federates, NULL);"
            ));
        }

        for (FederateInstance remoteFederate : federate.outboundP2PConnections) {
            code.pr("connect_to_federate("+remoteFederate.id+");");
        }
        return code.getCode();
    }

    /**
     * Generate code to handle physical actions in the {@code federate}.
     * @param errorReporter Used to report errors.
     * @return Generated code.
     */
    private String generateCodeForPhysicalActions(FederateInstance federate, ErrorReporter errorReporter) {
        CodeBuilder code = new CodeBuilder();
        if (federate.targetConfig.coordination.equals(CoordinationType.CENTRALIZED)) {
            // If this program uses centralized coordination then check
            // for outputs that depend on physical actions so that null messages can be
            // sent to the RTI.
            var federateClass = ASTUtils.toDefinition(federate.instantiation.getReactorClass());
            var main = new ReactorInstance(FedASTUtils.findFederatedReactor(federate.instantiation.eResource()), errorReporter, 1);
            var instance = new ReactorInstance(federateClass, main, errorReporter);
            var outputDelayMap = federate
                .findOutputsConnectedToPhysicalActions(instance);
            var minDelay = TimeValue.MAX_VALUE;
            Output outputFound = null;
            for (Output output : outputDelayMap.keySet()) {
                var outputDelay = outputDelayMap.get(output);
                if (outputDelay.isEarlierThan(minDelay)) {
                    minDelay = outputDelay;
                    outputFound = output;
                }
            }
            if (minDelay != TimeValue.MAX_VALUE) {
                // Unless silenced, issue a warning.
                if (federate.targetConfig.coordinationOptions.advance_message_interval
                    == null) {
                    errorReporter.reportWarning(outputFound, String.join("\n",
                                                                         "Found a path from a physical action to output for reactor "
                                                                             + addDoubleQuotes(instance.getName())
                                                                             + ". ",
                                                                         "The amount of delay is "
                                                                             + minDelay
                                                                             + ".",
                                                                         "With centralized coordination, this can result in a large number of messages to the RTI.",
                                                                         "Consider refactoring the code so that the output does not depend on the physical action,",
                                                                         "or consider using decentralized coordination. To silence this warning, set the target",
                                                                         "parameter coordination-options with a value like {advance-message-interval: 10 msec}"
                    ));
                }
                code.pr(
                    "_fed.min_delay_from_physical_action_to_federate_output = "
                        + GeneratorBase.timeInTargetLanguage(minDelay) + ";");
            }
        }
        return code.getCode();
    }
    private String getPreamblePath(FederateInstance f) {
        return "include" + File.separator + "_" + f.name + "_preamble.h";
    }
}<|MERGE_RESOLUTION|>--- conflicted
+++ resolved
@@ -484,14 +484,9 @@
         RtiConfig rtiConfig,
         ErrorReporter errorReporter
     ) throws IOException {
-<<<<<<< HEAD
-        String cPreamble = makePreamble(federate, fileConfig, federationRTIProperties, errorReporter);
-        String relPath = getPreamblePath(federate);
-=======
         // Put the C preamble in a `include/_federate.name + _preamble.h` file
         String cPreamble = makePreamble(federate, fileConfig, rtiConfig, errorReporter);
-        String relPath = "include" + File.separator + "_" + federate.name + "_preamble.h";
->>>>>>> e1767a66
+        String relPath = getPreamblePath(federate);
         Path fedPreamblePath = fileConfig.getSrcPath().resolve(relPath);
         Files.createDirectories(fedPreamblePath.getParent());
         try (var writer = Files.newBufferedWriter(fedPreamblePath)) {
