/** A graph that represents causality cycles formed by reaction instances. */

/*************
Copyright (c) 2021, The University of California at Berkeley.

Redistribution and use in source and binary forms, with or without modification,
are permitted provided that the following conditions are met:

1. Redistributions of source code must retain the above copyright notice,
   this list of conditions and the following disclaimer.

2. Redistributions in binary form must reproduce the above copyright notice,
   this list of conditions and the following disclaimer in the documentation
   and/or other materials provided with the distribution.

THIS SOFTWARE IS PROVIDED BY THE COPYRIGHT HOLDERS AND CONTRIBUTORS "AS IS" AND ANY
EXPRESS OR IMPLIED WARRANTIES, INCLUDING, BUT NOT LIMITED TO, THE IMPLIED WARRANTIES OF
MERCHANTABILITY AND FITNESS FOR A PARTICULAR PURPOSE ARE DISCLAIMED. IN NO EVENT SHALL
THE COPYRIGHT HOLDER OR CONTRIBUTORS BE LIABLE FOR ANY DIRECT, INDIRECT, INCIDENTAL,
SPECIAL, EXEMPLARY, OR CONSEQUENTIAL DAMAGES (INCLUDING, BUT NOT LIMITED TO,
PROCUREMENT OF SUBSTITUTE GOODS OR SERVICES; LOSS OF USE, DATA, OR PROFITS; OR BUSINESS
INTERRUPTION) HOWEVER CAUSED AND ON ANY THEORY OF LIABILITY, WHETHER IN CONTRACT,
STRICT LIABILITY, OR TORT (INCLUDING NEGLIGENCE OR OTHERWISE) ARISING IN ANY WAY OUT OF
THE USE OF THIS SOFTWARE, EVEN IF ADVISED OF THE POSSIBILITY OF SUCH DAMAGE.
***************/

package org.lflang.generator;

import java.util.ArrayList;
import java.util.LinkedHashSet;
import java.util.List;
import java.util.Set;
import java.util.stream.Collectors;

import org.lflang.generator.ReactionInstance.Runtime;
import org.lflang.generator.c.CUtil;
import org.lflang.graph.PrecedenceGraph;
import org.lflang.lf.Variable;

/**
 * This class analyzes the dependencies between reaction runtime instances.
 * For each ReactionInstance, there may be more than one runtime instance because
 * the ReactionInstance may be nested within one or more banks.
 * In the worst case, of these runtime instances may have distinct dependencies,
 * and hence distinct levels in the graph. Moreover, some of these instances
 * may be involved in cycles while others are not.
 *
 * Upon construction of this class, the runtime instances are created if necessary,
 * stored each ReactionInstance, and assigned levels (maximum number of
 * upstream reaction instances), deadlines, and single dominating reactions.
 *
 * After creation, the resulting graph will be empty unless there are causality
 * cycles, in which case, the resulting graph is a graph of runtime reaction
 * instances that form cycles.
 *
 * @author Marten Lohstroh
 * @author Edward A. Lee
 */
public class ReactionInstanceGraph extends PrecedenceGraph<ReactionInstance.Runtime> {

    /**
     * Create a new graph by traversing the maps in the named instances
     * embedded in the hierarchy of the program.
     */
    public ReactionInstanceGraph(ReactorInstance main) {
        this.main = main;
        rebuild();
    }

    ///////////////////////////////////////////////////////////
    //// Public fields

    /**
     * The main reactor instance that this graph is associated with.
     */
    public final ReactorInstance main;

    ///////////////////////////////////////////////////////////
    //// Public methods

    /**
     * Rebuild this graph by clearing and repeating the traversal that
     * adds all the nodes and edges.
     */
    public void rebuild() {
        this.clear();
        addNodesAndEdges(main);

        // FIXME: Use {@link TargetProperty#EXPORT_DEPENDENCY_GRAPH}.
        // System.out.println(toDOT());

        // Assign a level to each reaction.
        // If there are cycles present in the graph, it will be detected here.
        assignLevels();
        if (nodeCount() != 0) {
            // The graph has cycles.
            // main.reporter.reportError("Reactions form a cycle! " + toString());
            // Do not throw an exception so that cycle visualization can proceed.
            // throw new InvalidSourceException("Reactions form a cycle!");
        }
    }
    /**
     * This function rebuilds the graph and propagates and assigns deadlines
     * to all reactions.
     */
    public void rebuildAndAssignDeadlines() {
        this.clear();
        addNodesAndEdges(main);
        assignInferredDeadlines();
        this.clear();
    }

    /*
     * Get an array of non-negative integers representing the number of reactions
     * per each level, where levels are indices of the array.
     */
    public Integer[] getNumReactionsPerLevel() {
        return numReactionsPerLevel.toArray(new Integer[0]);
    }

    /**
     * Return the max breadth of the reaction dependency graph
     */
    public int getBreadth() {
        var maxBreadth = 0;
        for (Integer breadth: numReactionsPerLevel ) {
            if (breadth > maxBreadth) {
                maxBreadth = breadth;
            }
        }
        return maxBreadth;
    }

    ///////////////////////////////////////////////////////////
    //// Protected methods

    /**
     * Add to the graph edges between the given reaction and all the reactions
     * that depend on the specified port.
     * @param port The port that the given reaction has as an effect.
     * @param reaction The reaction to relate downstream reactions to.
     */
    protected void addDownstreamReactions(PortInstance port, ReactionInstance reaction) {
        // Use mixed-radix numbers to increment over the ranges.
        List<Runtime> srcRuntimes = reaction.getRuntimeInstances();
        List<SendRange> eventualDestinations = port.eventualDestinations();

        int srcDepth = (port.isInput())? 2 : 1;

        for (SendRange sendRange : eventualDestinations) {
            for (RuntimeRange<PortInstance> dstRange : sendRange.destinations) {

                int dstDepth = (dstRange.instance.isOutput())? 2 : 1;
                MixedRadixInt dstRangePosition = dstRange.startMR();
                int dstRangeCount = 0;

                MixedRadixInt sendRangePosition = sendRange.startMR();
                int sendRangeCount = 0;

                while (dstRangeCount++ < dstRange.width) {
                    int srcIndex = sendRangePosition.get(srcDepth);
                    int dstIndex = dstRangePosition.get(dstDepth);
                    for (ReactionInstance dstReaction : dstRange.instance.dependentReactions) {
                        List<Runtime> dstRuntimes = dstReaction.getRuntimeInstances();
                        Runtime srcRuntime = srcRuntimes.get(srcIndex);
                        Runtime dstRuntime = dstRuntimes.get(dstIndex);
                        // Only add this dependency if the reactions are not in modes at all or in the same mode or in modes of separate reactors
                        // This allows modes to break cycles since modes are always mutually exclusive.
                        if (srcRuntime.getReaction().getMode(true) == null ||
                                dstRuntime.getReaction().getMode(true) == null ||
                                srcRuntime.getReaction().getMode(true) == dstRuntime.getReaction().getMode(true) ||
                                srcRuntime.getReaction().getParent() != dstRuntime.getReaction().getParent()) {
                            addEdge(dstRuntime, srcRuntime);
                        }

                        // Propagate the deadlines, if any.
                        if (srcRuntime.deadline.compareTo(dstRuntime.deadline) > 0) {
                            srcRuntime.deadline = dstRuntime.deadline;
                        }

                        // If this seems to be a single dominating reaction, set it.
                        // If another upstream reaction shows up, then this will be
                        // reset to null.
                        if (this.getUpstreamAdjacentNodes(dstRuntime).size() == 1
                                && (dstRuntime.getReaction().index == 0)) {
                            dstRuntime.dominating = srcRuntime;
                        } else {
                            dstRuntime.dominating = null;
                        }
                    }
                    dstRangePosition.increment();
                    sendRangePosition.increment();
                    sendRangeCount++;
                    if (sendRangeCount >= sendRange.width) {
                        // Reset to multicast.
                        sendRangeCount = 0;
                        sendRangePosition = sendRange.startMR();
                    }
                }
            }
        }
    }

    /**
     * Build the graph by adding nodes and edges based on the given reactor
     * instance.
     * @param reactor The reactor on the basis of which to add nodes and edges.
     */
    protected void addNodesAndEdges(ReactorInstance reactor) {
        ReactionInstance previousReaction = null;
        for (ReactionInstance reaction : reactor.reactions) {
            List<Runtime> runtimes = reaction.getRuntimeInstances();

            // Add reactions of this reactor.
            for (Runtime runtime : runtimes) {
                this.addNode(runtime);
            }
<<<<<<< HEAD
            
            // If there is an earlier reaction in this same reactor, then
            // create a link in the reaction graph for all runtime instances.
            if (previousReaction != null) {
                List<Runtime> previousRuntimes = previousReaction.getRuntimeInstances();
                int count = 0;
                for (Runtime runtime : runtimes) {
                    // Only add the reaction order edge if previous reaction is outside of a mode or both are in the same mode
                    // This allows modes to break cycles since modes are always mutually exclusive.
                    if (runtime.getReaction().getMode(true) == null || runtime.getReaction().getMode(true) == reaction.getMode(true)) {
                        this.addEdge(runtime, previousRuntimes.get(count));
                        count++;
=======

            // If this is not an unordered reaction, then create a dependency
            // on any previously defined reaction.
            if (!reaction.isUnordered) {
                // If there is an earlier reaction in this same reactor, then
                // create a link in the reaction graph for all runtime instances.
                if (previousReaction != null) {
                    List<Runtime> previousRuntimes = previousReaction.getRuntimeInstances();
                    int count = 0;
                    for (Runtime runtime : runtimes) {
                        // Only add the reaction order edge if previous reaction is outside of a mode or both are in the same mode
                        // This allows modes to break cycles since modes are always mutually exclusive.
                        if (runtime.getReaction().getMode(true) == null || runtime.getReaction().getMode(true) == reaction.getMode(true)) {
                            this.addEdge(runtime, previousRuntimes.get(count));
                            count++;
                        }
>>>>>>> 2b75fe73
                    }
                }
            }
            previousReaction = reaction;
            

            // Add downstream reactions. Note that this is sufficient.
            // We don't need to also add upstream reactions because this reaction
            // will be downstream of those upstream reactions.
            for (TriggerInstance<? extends Variable> effect : reaction.effects) {
                if (effect instanceof PortInstance) {
                    addDownstreamReactions((PortInstance)effect, reaction);
                }
            }
        }
        // Recursively add nodes and edges from contained reactors.
        for (ReactorInstance child : reactor.children) {
            addNodesAndEdges(child);
        }
    }

    ///////////////////////////////////////////////////////////
    //// Private fields

    /**
     * Number of reactions per level, represented as a list of
     * integers where the indices are the levels.
     */
    private List<Integer> numReactionsPerLevel = new ArrayList<>(List.of(0));

    ///////////////////////////////////////////////////////////
    //// Private methods

    /**
     * Analyze the dependencies between reactions and assign each reaction
     * instance a level. This method removes nodes from this graph as it
     * assigns levels. Any remaining nodes are part of causality cycles.
     *
     * This procedure is based on Kahn's algorithm for topological sorting.
     * Rather than establishing a total order, we establish a partial order.
     * In this order, the level of each reaction is the least upper bound of
     * the levels of the reactions it depends on.
     */
    private void assignLevels() {
        List<ReactionInstance.Runtime> start = new ArrayList<>(rootNodes());

        // All root nodes start with level 0.
        for (Runtime origin : start) {
            origin.level = 0;
        }

        // No need to do any of this if there are no root nodes;
        // the graph must be cyclic.
        while (!start.isEmpty()) {
            Runtime origin = start.remove(0);
            Set<Runtime> toRemove = new LinkedHashSet<>();
            Set<Runtime> downstreamAdjacentNodes = getDownstreamAdjacentNodes(origin);

            // Visit effect nodes.
            for (Runtime effect : downstreamAdjacentNodes) {
                // Stage edge between origin and effect for removal.
                toRemove.add(effect);

                // Update level of downstream node.
                effect.level = origin.level + 1;
            }
            // Remove visited edges.
            for (Runtime effect : toRemove) {
                removeEdge(effect, origin);
                // If the effect node has no more incoming edges,
                // then move it in the start set.
                if (getUpstreamAdjacentNodes(effect).size() == 0) {
                    start.add(effect);
                }
            }

            // Remove visited origin.
            removeNode(origin);

            // Update numReactionsPerLevel info
            adjustNumReactionsPerLevel(origin.level, 1);
        }
    }

    /**
     * This function assigns inferred deadlines to all the reactions in the graph.
     * It is modeled after `assignLevels` but it starts at the leaf nodes and uses
     * Kahns algorithm to build a reverse topologically sorted graph
     *
     */
    private void assignInferredDeadlines() {
        List<ReactionInstance.Runtime> start = new ArrayList<>(leafNodes());

        // All leaf nodes have deadline initialized to their declared deadline or MAX_VALUE
        while (!start.isEmpty()) {
            Runtime origin = start.remove(0);
            Set<Runtime> toRemove = new LinkedHashSet<>();
            Set<Runtime> upstreamAdjacentNodes = getUpstreamAdjacentNodes(origin);

            // Visit effect nodes.
            for (Runtime upstream : upstreamAdjacentNodes) {
                // Stage edge between origin and upstream for removal.
                toRemove.add(upstream);

                // Update deadline of upstream node if origins deadline is earlier.
                if (origin.deadline.isEarlierThan(upstream.deadline)) {
                    upstream.deadline = origin.deadline;
                }
            }
            // Remove visited edges.
            for (Runtime upstream : toRemove) {
                removeEdge(origin, upstream);
                // If the upstream node has no more outgoing edges,
                // then move it in the start set.
                if (getDownstreamAdjacentNodes(upstream).size() == 0) {
                    start.add(upstream);
                }
            }

            // Remove visited origin.
            removeNode(origin);
        }
    }

    /**
     * Adjust {@link #numReactionsPerLevel} at index <code>level<code> by
     * adding to the previously recorded number <code>valueToAdd<code>.
     * If there is no previously recorded number for this level, then
     * create one with index <code>level</code> and value <code>valueToAdd</code>.
     * @param level The level.
     * @param valueToAdd The value to add to the number of levels.
     */
    private void adjustNumReactionsPerLevel(int level, int valueToAdd) {
        if (numReactionsPerLevel.size() > level) {
            numReactionsPerLevel.set(level, numReactionsPerLevel.get(level) + valueToAdd);
        } else {
            while (numReactionsPerLevel.size() < level) {
                numReactionsPerLevel.add(0);
            }
            numReactionsPerLevel.add(valueToAdd);
        }
    }

    /**
     * Return the DOT (GraphViz) representation of the graph.
     */
    @Override
    public String toDOT() {
        var dotRepresentation = new CodeBuilder();
        var edges = new StringBuilder();

        // Start the digraph with a left-write rank
        dotRepresentation.pr(
        """
        digraph {
            rankdir=LF;
            graph [compound=True, rank=LR, rankdir=LR];
            node [fontname=Times, shape=rectangle];
            edge [fontname=Times];
        """);

        var nodes = nodes();
        // Group nodes by levels
        var groupedNodes =
            nodes.stream()
                 .collect(
                     Collectors.groupingBy(it -> it.level)
                 );

        dotRepresentation.indent();
        // For each level
        for (var level : groupedNodes.keySet()) {
            // Create a subgraph
            dotRepresentation.pr("subgraph cluster_level_" + level + " {");
            dotRepresentation.pr("    graph [compound=True, label = \"level " + level + "\"];");

            // Get the nodes at the current level
            var currentLevelNodes = groupedNodes.get(level);
            for (var node: currentLevelNodes) {
                // Draw the node
                var label = CUtil.getName(node.getReaction().getParent().reactorDefinition) + "." + node.getReaction().getName();
                // Need a positive number to name the nodes in GraphViz
                var labelHashCode = label.hashCode() & 0xfffffff;
                dotRepresentation.pr("    node_" + labelHashCode  + " [label=\""+ label +"\"];");

                // Draw the edges
                var downstreamNodes = getDownstreamAdjacentNodes(node);
                for (var downstreamNode: downstreamNodes) {
                    var downstreamLabel =  CUtil.getName(downstreamNode.getReaction().getParent().reactorDefinition) + "." + downstreamNode.getReaction().getName();
                    edges.append("    node_" + labelHashCode + " -> node_" +
                                     (downstreamLabel.hashCode() & 0xfffffff) + ";\n"
                    );
                }
            }
            // Close the subgraph
            dotRepresentation.pr("}");
        }
        dotRepresentation.unindent();
        // Add the edges to the definition of the graph at the bottom
        dotRepresentation.pr(edges);
        // Close the digraph
        dotRepresentation.pr("}");

        // Return the DOT representation
        return dotRepresentation.toString();
    }
}<|MERGE_RESOLUTION|>--- conflicted
+++ resolved
@@ -215,7 +215,6 @@
             for (Runtime runtime : runtimes) {
                 this.addNode(runtime);
             }
-<<<<<<< HEAD
             
             // If there is an earlier reaction in this same reactor, then
             // create a link in the reaction graph for all runtime instances.
@@ -228,24 +227,6 @@
                     if (runtime.getReaction().getMode(true) == null || runtime.getReaction().getMode(true) == reaction.getMode(true)) {
                         this.addEdge(runtime, previousRuntimes.get(count));
                         count++;
-=======
-
-            // If this is not an unordered reaction, then create a dependency
-            // on any previously defined reaction.
-            if (!reaction.isUnordered) {
-                // If there is an earlier reaction in this same reactor, then
-                // create a link in the reaction graph for all runtime instances.
-                if (previousReaction != null) {
-                    List<Runtime> previousRuntimes = previousReaction.getRuntimeInstances();
-                    int count = 0;
-                    for (Runtime runtime : runtimes) {
-                        // Only add the reaction order edge if previous reaction is outside of a mode or both are in the same mode
-                        // This allows modes to break cycles since modes are always mutually exclusive.
-                        if (runtime.getReaction().getMode(true) == null || runtime.getReaction().getMode(true) == reaction.getMode(true)) {
-                            this.addEdge(runtime, previousRuntimes.get(count));
-                            count++;
-                        }
->>>>>>> 2b75fe73
                     }
                 }
             }
