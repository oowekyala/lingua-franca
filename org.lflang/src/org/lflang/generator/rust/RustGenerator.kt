/*
 * Copyright (c) 2021, TU Dresden.
 *
 * Redistribution and use in source and binary forms, with or without modification,
 * are permitted provided that the following conditions are met:
 *
 * 1. Redistributions of source code must retain the above copyright notice,
 *    this list of conditions and the following disclaimer.
 *
 * 2. Redistributions in binary form must reproduce the above copyright notice,
 *    this list of conditions and the following disclaimer in the documentation
 *    and/or other materials provided with the distribution.
 *
 * THIS SOFTWARE IS PROVIDED BY THE COPYRIGHT HOLDERS AND CONTRIBUTORS "AS IS" AND ANY
 * EXPRESS OR IMPLIED WARRANTIES, INCLUDING, BUT NOT LIMITED TO, THE IMPLIED WARRANTIES OF
 * MERCHANTABILITY AND FITNESS FOR A PARTICULAR PURPOSE ARE DISCLAIMED. IN NO EVENT SHALL
 * THE COPYRIGHT HOLDER OR CONTRIBUTORS BE LIABLE FOR ANY DIRECT, INDIRECT, INCIDENTAL,
 * SPECIAL, EXEMPLARY, OR CONSEQUENTIAL DAMAGES (INCLUDING, BUT NOT LIMITED TO,
 * PROCUREMENT OF SUBSTITUTE GOODS OR SERVICES; LOSS OF USE, DATA, OR PROFITS; OR BUSINESS
 * INTERRUPTION) HOWEVER CAUSED AND ON ANY THEORY OF LIABILITY, WHETHER IN CONTRACT,
 * STRICT LIABILITY, OR TORT (INCLUDING NEGLIGENCE OR OTHERWISE) ARISING IN ANY WAY OUT OF
 * THE USE OF THIS SOFTWARE, EVEN IF ADVISED OF THE POSSIBILITY OF SUCH DAMAGE.
 */

package org.lflang.generator.rust

import org.eclipse.emf.ecore.resource.Resource
import org.lflang.ErrorReporter
import org.lflang.Target
import org.lflang.TargetProperty.BuildType
import org.lflang.generator.GeneratorUtils.canGenerate
import org.lflang.generator.CodeMap
import org.lflang.generator.GeneratorBase
import org.lflang.generator.GeneratorResult
import org.lflang.generator.IntegratedBuilder
import org.lflang.generator.LFGeneratorContext
import org.lflang.generator.TargetTypes
import org.lflang.joinWithCommas
import org.lflang.lf.Action
import org.lflang.lf.VarRef
import org.lflang.scoping.LFGlobalScopeProvider
import org.lflang.util.FileUtil
import java.nio.file.Files
import java.nio.file.Path

/**
 * Generator for the Rust target language. The generation is
 * organized around a sort of intermediate representation
 * that is constructed from the AST in a first step, then
 * handed off to the [RustEmitter]. This makes the emitter
 * simpler, as it takes fewer design decisions. This is also
 * meant to make it easier to port the emitter to a bunch of
 * templates written in a template language like Velocity.
 *
 * See [GenerationInfo] for the main model class.
 *
 * @author Clément Fournier - TU Dresden, INSA Rennes
 */
@Suppress("unused")
class RustGenerator(
    fileConfig: RustFileConfig,
    errorReporter: ErrorReporter,
    @Suppress("UNUSED_PARAMETER") unused: LFGlobalScopeProvider
) : GeneratorBase(fileConfig, errorReporter) {

    companion object {
        /** Path to the rust runtime library (relative to class path)  */
        const val runtimeDir = "/lib/rs/reactor-rs"
        const val runtimeName = "reactor-rs"
    }

    override fun doGenerate(resource: Resource, context: LFGeneratorContext) {
        super.doGenerate(resource, context)

        if (!canGenerate(errorsOccurred(), mainDef, errorReporter, context)) return

        val fileConfig = fileConfig as RustFileConfig

        Files.createDirectories(fileConfig.srcGenPath)

        FileUtil.copyDirectoryFromClassPath(
            runtimeDir,
            fileConfig.srcGenBasePath.resolve(runtimeName),
            true
        )

        val gen = RustModelBuilder.makeGenerationInfo(targetConfig, fileConfig, reactors, errorReporter)
        val codeMaps: Map<Path, CodeMap> = RustEmitter.generateRustProject(fileConfig, gen)

        if (targetConfig.noCompile || errorsOccurred()) {
            context.finish(GeneratorResult.GENERATED_NO_EXECUTABLE.apply(codeMaps))
            println("Exiting before invoking target compiler.")
        } else {
            context.reportProgress(
                "Code generation complete. Compiling...", IntegratedBuilder.GENERATED_PERCENT_PROGRESS
            )
            val exec = fileConfig.binPath.toAbsolutePath().resolve(gen.executableName)
            Files.deleteIfExists(exec) // cleanup, cargo doesn't do it
            if (context.mode == LFGeneratorContext.Mode.LSP_MEDIUM) RustValidator(fileConfig, errorReporter, codeMaps).doValidate(context)
            else invokeRustCompiler(context, gen.executableName, codeMaps)
        }
    }

    private fun invokeRustCompiler(context: LFGeneratorContext, executableName: String, codeMaps: Map<Path, CodeMap>) {

        val args = mutableListOf<String>().apply {
<<<<<<< HEAD

            // note that this option is unstable for now and requires rust nightly ...
            // +nightly argument is a special argument that is only used by rustup
            // the standard cargo does not take this argument
            this += listOf(
                "build",
                "--out-dir", fileConfig.binPath.toAbsolutePath().toString(),
                "-Z", "unstable-options", // ... and that feature flag
            )
=======
            this += "build"
>>>>>>> b970bbf1

            val buildType = targetConfig.rust.buildType
            if (buildType == BuildType.RELEASE) {
                this += "--release"
            } else if (buildType != BuildType.DEBUG) {
                this += "--profile"
                this += buildType.cargoProfileName
            }

            if (targetConfig.rust.cargoFeatures.isNotEmpty()) {
                this += "--features"
                this += targetConfig.rust.cargoFeatures.joinWithCommas()
            }

            this += targetConfig.compilerFlags

            this += listOf("--message-format", "json-diagnostic-rendered-ansi")
        }

        val cargoCommand = commandFactory.createCommand(
            "cargo", args,
            fileConfig.srcGenPath.toAbsolutePath()
        ) ?: return
        cargoCommand.setQuiet()

        val validator = RustValidator(fileConfig, errorReporter, codeMaps)
        val cargoReturnCode = validator.run(cargoCommand, context.cancelIndicator)

        if (cargoReturnCode == 0) {
            // We still have to copy the compiled binary to the destination folder.
            val isWindows = System.getProperty("os.name").toLowerCase().contains("win")
            val localizedExecName = if (isWindows) {
                "$executableName.exe"
            } else {
                executableName
            }

            val buildType = targetConfig.rust.buildType
            var binaryPath = validator.getMetadata()?.targetDirectory!!
                .resolve(buildType.cargoProfileName)
                .resolve(localizedExecName)
            val destPath = fileConfig.binPath.resolve(localizedExecName)

            FileUtil.copyFile(binaryPath, destPath)
            // Files do not retain permissions when copied.
            destPath.toFile().setExecutable(true)

            println("SUCCESS (compiling generated Rust code)")
            println("Generated source code is in ${fileConfig.srcGenPath}")
            println("Compiled binary is in ${fileConfig.binPath}")
            context.finish(GeneratorResult.Status.COMPILED, executableName, fileConfig, codeMaps)
        } else if (context.cancelIndicator.isCanceled) {
            context.finish(GeneratorResult.CANCELLED)
        } else {
            if (!errorsOccurred()) errorReporter.reportError(
                "cargo failed with error code $cargoReturnCode and reported the following error(s):\n${cargoCommand.errors}"
            )
            context.finish(GeneratorResult.FAILED)
        }
    }

    override fun getTarget(): Target = Target.Rust

    override fun getTargetTypes(): TargetTypes = RustTypes

    override fun generateDelayBody(action: Action, port: VarRef): String {
        TODO("Not yet implemented")
    }

    override fun generateForwardBody(action: Action, port: VarRef): String {
        TODO("Not yet implemented")
    }

    override fun generateDelayGeneric(): String {
        TODO("Not yet implemented")
    }

}<|MERGE_RESOLUTION|>--- conflicted
+++ resolved
@@ -104,19 +104,7 @@
     private fun invokeRustCompiler(context: LFGeneratorContext, executableName: String, codeMaps: Map<Path, CodeMap>) {
 
         val args = mutableListOf<String>().apply {
-<<<<<<< HEAD
-
-            // note that this option is unstable for now and requires rust nightly ...
-            // +nightly argument is a special argument that is only used by rustup
-            // the standard cargo does not take this argument
-            this += listOf(
-                "build",
-                "--out-dir", fileConfig.binPath.toAbsolutePath().toString(),
-                "-Z", "unstable-options", // ... and that feature flag
-            )
-=======
             this += "build"
->>>>>>> b970bbf1
 
             val buildType = targetConfig.rust.buildType
             if (buildType == BuildType.RELEASE) {
