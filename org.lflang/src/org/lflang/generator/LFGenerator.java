package org.lflang.generator;

import java.io.IOException;
import java.lang.reflect.Constructor;
import java.lang.reflect.InvocationTargetException;
import java.util.Objects;

import org.eclipse.emf.ecore.resource.Resource;
import org.eclipse.xtext.generator.AbstractGenerator;
import org.eclipse.xtext.generator.IFileSystemAccess2;
import org.eclipse.xtext.generator.IGeneratorContext;
import org.eclipse.xtext.util.RuntimeIOException;

import org.lflang.ASTUtils;
import org.lflang.ErrorReporter;
import org.lflang.FileConfig;
import org.lflang.Mode;
import org.lflang.Target;
import org.lflang.generator.c.CGenerator;
import org.lflang.scoping.LFGlobalScopeProvider;

import com.google.inject.Inject;

/**
 * Generates code from your model files on save.
 *
 * See
 * https://www.eclipse.org/Xtext/documentation/303_runtime_concepts.html#code-generation
 */
public class LFGenerator extends AbstractGenerator {

    @Inject
    private LFGlobalScopeProvider scopeProvider;

    // Indicator of whether generator errors occurred.
    protected boolean generatorErrorsOccurred = false;


    private String getPackageName(Target target) {
        switch (target) {
        case CPP: return "cpp";
        case TS: return "ts";
        default:
            throw new IllegalArgumentException("Unexpected target '" + target + "'");
        }
    }

    private String getClassNamePrefix(Target target) {
        switch (target) {
        case CPP: return "Cpp";
        case TS: return "TS";
        default:
            throw new IllegalArgumentException("Unexpected target '" + target + "'");
        }
    }

    /**
     * Create a target-specific FileConfig object in Kotlin
     *
     * Since the CppFileConfig and TypeScriptFileConfig class are implemented in Kotlin, the classes are
     * not visible from all contexts. If the RCA is run from within Eclipse via
     * "Run as Eclipse Application", the Kotlin classes are unfortunately not
     * available at runtime due to bugs in the Eclipse Kotlin plugin. (See
     * https://stackoverflow.com/questions/68095816/is-ist-possible-to-build-mixed-kotlin-and-java-applications-with-a-recent-eclips)
     *
     * If the FileConfig class is found, this method returns an instance.
     * Otherwise, it returns an Instance of FileConfig.
     *
     * @return A FileConfig object in Kotlin if the class can be found.
     * @throws IOException If the file config could not be created properly
     */
    private FileConfig createFileConfig(final Target target,
                                              Resource resource,
                                              IFileSystemAccess2 fsa,
                                              IGeneratorContext context)
        throws IOException {
        // Since our Eclipse Plugin uses code injection via guice, we need to
        // play a few tricks here so that FileConfig does not appear as an
        // import. Instead we look the class up at runtime and instantiate it if
        // found.
        switch (target) {
        case CPP:
        case TS: {
            // These targets use kotlin
            String packageName = getPackageName(target);
            String classNamePrefix = getClassNamePrefix(target);
            String className = "org.lflang.generator." + packageName + "." + classNamePrefix + "FileConfig";
            try {

                return (FileConfig) Class.forName(className)
                                         .getDeclaredConstructor(Resource.class, IFileSystemAccess2.class, IGeneratorContext.class)
                                         .newInstance(resource, fsa, context);

            } catch (InvocationTargetException e) {
                throw new RuntimeException("Exception instantiating " + className, e.getTargetException());
            } catch (ReflectiveOperationException e) {
                return new FileConfig(resource, fsa, context);
            }
        }
        default: {
            return new FileConfig(resource, fsa, context);
        }
        }
    }

    /** Create a generator object for the given target */
    private GeneratorBase createGenerator(Target target, FileConfig fileConfig,
            ErrorReporter errorReporter) {
        switch (target) {
        case C: return new CGenerator(fileConfig, errorReporter);
        case CCPP: return new CCppGenerator(fileConfig, errorReporter);
        case Python: return new PythonGenerator(fileConfig, errorReporter);
        default:
            return createKotlinGenerator(target, fileConfig, errorReporter);
        }
    }

    /**
     * Create a code generator in Kotlin.
     *
     * Since the CppGenerator and TSGenerator class are implemented in Kotlin, the classes are
     * not visible from all contexts. If the RCA is run from within Eclipse via
     * "Run as Eclipse Application", the Kotlin classes are unfortunately not
     * available at runtime due to bugs in the Eclipse Kotlin plugin. (See
     * https://stackoverflow.com/questions/68095816/is-ist-possible-to-build-mixed-kotlin-and-java-applications-with-a-recent-eclips)
     * In this case, the method returns null
     *
     * @return A Kotlin Generator object if the class can be found
     */
    private GeneratorBase createKotlinGenerator(Target target, FileConfig fileConfig,
                                            ErrorReporter errorReporter) {
        // Since our Eclipse Plugin uses code injection via guice, we need to
        // play a few tricks here so that Kotlin FileConfig and
        // Kotlin Generator do not appear as an import. Instead we look the
        // class up at runtime and instantiate it if found.
        String classPrefix = "org.lflang.generator." + getPackageName(target) + "." + getClassNamePrefix(target);
        try {
            Class<?> generatorClass = Class.forName(classPrefix + "Generator");
            Class<?> fileConfigClass = Class.forName(classPrefix + "FileConfig");
            Constructor<?> ctor = generatorClass
                .getDeclaredConstructor(fileConfigClass, ErrorReporter.class, LFGlobalScopeProvider.class);

            return (GeneratorBase) ctor.newInstance(fileConfig, errorReporter, scopeProvider);

        } catch (InvocationTargetException e) {
            throw new RuntimeException("Exception instantiating " + classPrefix + "FileConfig",
                                       e.getTargetException());
        } catch (ReflectiveOperationException e) {
            generatorErrorsOccurred = true;
            errorReporter.reportError(
                "The code generator for the " + target + " target could not be found. "
                    + "This is likely because you are running the RCA from"
                    + "Eclipse. The " + target + " code generator is written in Kotlin"
                    + "and, unfortunately, the Eclipse Kotlin plugin is "
                    + "broken, preventing us from loading the generator"
                    + "properly. Please consider building the RCA via Maven.");
            // FIXME: Add a link to the wiki with more information.
            return null;
        }
    }

    @Override
    public void doGenerate(Resource resource, IFileSystemAccess2 fsa,
            IGeneratorContext context) {
        // Determine which target is desired.
        final Target target = Target.fromDecl(ASTUtils.targetDecl(resource));

        FileConfig fileConfig;
        try {
            fileConfig = Objects.requireNonNull(createFileConfig(target, resource, fsa, context));
        } catch (IOException e) {
            throw new RuntimeIOException("Error during FileConfig instantiation", e);
        }
<<<<<<< HEAD
        final ErrorReporter errorReporter;
        if (fileConfig.getCompilerMode() == Mode.INTEGRATED) {
            errorReporter = new EclipseErrorReporter(fileConfig);
        } else {
            assert context instanceof StandaloneContext: "Running in standalone, wrong context type " + context;
            errorReporter = Objects.requireNonNull(((StandaloneContext) context).getReporter());
        }

=======
        final ErrorReporter errorReporter = new EclipseErrorReporter(fileConfig);
>>>>>>> 62b08157
        final GeneratorBase generator = createGenerator(target, fileConfig, errorReporter);

        if (generator != null) {
            generator.doGenerate(resource, fsa, context);
            generatorErrorsOccurred = generator.errorsOccurred();
        }
    }

    /** Return true if errors occurred in the last call to doGenerate(). */
    public boolean errorsOccurred() {
        return generatorErrorsOccurred;
    }
}<|MERGE_RESOLUTION|>--- conflicted
+++ resolved
@@ -171,7 +171,6 @@
         } catch (IOException e) {
             throw new RuntimeIOException("Error during FileConfig instantiation", e);
         }
-<<<<<<< HEAD
         final ErrorReporter errorReporter;
         if (fileConfig.getCompilerMode() == Mode.INTEGRATED) {
             errorReporter = new EclipseErrorReporter(fileConfig);
@@ -180,9 +179,6 @@
             errorReporter = Objects.requireNonNull(((StandaloneContext) context).getReporter());
         }
 
-=======
-        final ErrorReporter errorReporter = new EclipseErrorReporter(fileConfig);
->>>>>>> 62b08157
         final GeneratorBase generator = createGenerator(target, fileConfig, errorReporter);
 
         if (generator != null) {
