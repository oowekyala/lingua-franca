/*************
 * Copyright (c) 2019-2020, The University of California at Berkeley.

 * Redistribution and use in source and binary forms, with or without modification,
 * are permitted provided that the following conditions are met:

 * 1. Redistributions of source code must retain the above copyright notice,
 *    this list of conditions and the following disclaimer.

 * 2. Redistributions in binary form must reproduce the above copyright notice,
 *    this list of conditions and the following disclaimer in the documentation
 *    and/or other materials provided with the distribution.

 * THIS SOFTWARE IS PROVIDED BY THE COPYRIGHT HOLDERS AND CONTRIBUTORS "AS IS" AND
 * ANY EXPRESS OR IMPLIED WARRANTIES, INCLUDING, BUT NOT LIMITED TO, THE IMPLIED
 * WARRANTIES OF MERCHANTABILITY AND FITNESS FOR A PARTICULAR PURPOSE ARE
 * DISCLAIMED. IN NO EVENT SHALL THE COPYRIGHT HOLDER OR CONTRIBUTORS BE LIABLE FOR
 * ANY DIRECT, INDIRECT, INCIDENTAL, SPECIAL, EXEMPLARY, OR CONSEQUENTIAL DAMAGES
 * (INCLUDING, BUT NOT LIMITED TO, PROCUREMENT OF SUBSTITUTE GOODS OR SERVICES;
 * LOSS OF USE, DATA, OR PROFITS; OR BUSINESS INTERRUPTION) HOWEVER CAUSED AND ON
 * ANY THEORY OF LIABILITY, WHETHER IN CONTRACT, STRICT LIABILITY, OR TORT
 * (INCLUDING NEGLIGENCE OR OTHERWISE) ARISING IN ANY WAY OUT OF THE USE OF THIS
 * SOFTWARE, EVEN IF ADVISED OF THE POSSIBILITY OF SUCH DAMAGE.
 ***************/

package org.lflang.generator.ts

import org.eclipse.emf.ecore.resource.Resource
import org.eclipse.xtext.generator.IFileSystemAccess2
import org.eclipse.xtext.util.CancelIndicator
import org.lflang.ErrorReporter
import org.lflang.inferredType
import org.lflang.InferredType
import org.lflang.TimeValue
import org.lflang.ASTUtils.isInitialized
import org.lflang.Target
import org.lflang.TargetConfig.Mode
import org.lflang.federated.launcher.FedTSLauncher
import org.lflang.federated.FederateInstance
<<<<<<< HEAD
import org.lflang.lf.*
=======
import org.lflang.lf.Action
import org.lflang.lf.Delay
import org.lflang.lf.Instantiation
import org.lflang.lf.Parameter
import org.lflang.lf.StateVar
import org.lflang.lf.Type
import org.lflang.lf.Value
import org.lflang.lf.VarRef
>>>>>>> 39cfaec2
import org.lflang.scoping.LFGlobalScopeProvider
import java.nio.file.Files
import java.util.LinkedList
import org.lflang.federated.serialization.SupportedSerializers
<<<<<<< HEAD
import org.lflang.generator.*
=======
import org.lflang.generator.canGenerate
import org.lflang.generator.GeneratorBase
import org.lflang.generator.GeneratorResult
import org.lflang.generator.IntegratedBuilder
import org.lflang.generator.LFGeneratorContext
import org.lflang.generator.PrependOperator
>>>>>>> 39cfaec2

/**
 * Generator for TypeScript target.
 *
 *  @author{Matt Weber <matt.weber@berkeley.edu>}
 *  @author{Edward A. Lee <eal@berkeley.edu>}
 *  @author{Marten Lohstroh <marten@berkeley.edu>}
 *  @author {Christian Menard <christian.menard@tu-dresden.de>}
 *  @author {Hokeun Kim <hokeunkim@berkeley.edu>}
 */
class TSGenerator(
    private val tsFileConfig: TSFileConfig,
    errorReporter: ErrorReporter,
    private val scopeProvider: LFGlobalScopeProvider
) : GeneratorBase(tsFileConfig, errorReporter) {

    companion object {
        /** Path to the Cpp lib directory (relative to class path)  */
        const val LIB_PATH = "/lib/ts"

        /**
         * Names of the configuration files to check for and copy to the generated
         * source package root if they cannot be found in the source directory.
         */
        val CONFIG_FILES = arrayOf("package.json", "tsconfig.json", "babel.config.js")

        /**
         * Files to be copied from the reactor-ts submodule into the generated
         * source directory.
         */
        val RUNTIME_FILES = arrayOf("cli.ts", "command-line-args.d.ts",
            "command-line-usage.d.ts", "component.ts", "federation.ts", "reaction.ts",
            "reactor.ts", "microtime.d.ts", "nanotimer.d.ts", "time.ts", "ulog.d.ts",
            "util.ts")

        private val VG = ValueGenerator(::timeInTargetLanguage) { param -> "this.${param.name}.get()" }

        private fun timeInTargetLanguage(value: TimeValue): String {
            return if (value.unit != null) {
                "TimeValue.${value.unit}(${value.time})"
            } else {
                // The value must be zero.
                "TimeValue.zero()"
            }
        }
    }

    init {
        // Set defaults for federate compilation.
        targetConfig.compiler = "gcc"
        targetConfig.compilerFlags.add("-O2")
    }

    // Wrappers to expose GeneratorBase methods.
    fun federationRTIPropertiesW() = federationRTIProperties

    fun getTargetValueW(v: Value): String = VG.getTargetValue(v)
    fun getTargetTypeW(p: Parameter): String = TSTypes.getTargetType(p.inferredType)
    fun getTargetTypeW(state: StateVar): String = TSTypes.getTargetType(state)
    fun getTargetTypeW(t: Type): String = TSTypes.getTargetType(t)

    fun getInitializerListW(state: StateVar): List<String> = VG.getInitializerList(state)
    fun getInitializerListW(param: Parameter): List<String> = VG.getInitializerList(param)
    fun getInitializerListW(param: Parameter, i: Instantiation): List<String> =
        VG.getInitializerList(param, i)

    /** Generate TypeScript code from the Lingua Franca model contained by the
     *  specified resource. This is the main entry point for code
     *  generation.
     *  @param resource The resource containing the source code.
     *  @param fsa The file system access (used to write the result).
     *  @param context FIXME: Undocumented argument. No idea what this is.
     */
    // TODO(hokeun): Split this method into smaller methods.
    override fun doGenerate(resource: Resource, fsa: IFileSystemAccess2,
                            context: LFGeneratorContext) {
        super.doGenerate(resource, fsa, context)

        if (!canGenerate(errorsOccurred(), mainDef, errorReporter, context)) return
        
        // FIXME: The following operation must be done after levels are assigned.
        //  Removing these ports before that will cause incorrect levels to be assigned.
        //  See https://github.com/lf-lang/lingua-franca/discussions/608
        //  For now, avoid compile errors by removing disconnected network ports before
        //  assigning levels.
        removeRemoteFederateConnectionPorts(null);
        
        fileConfig.deleteDirectory(fileConfig.srcGenPath)
        for (runtimeFile in RUNTIME_FILES) {
            fileConfig.copyFileFromClassPath(
                "$LIB_PATH/reactor-ts/src/core/$runtimeFile",
                tsFileConfig.tsCoreGenPath().resolve(runtimeFile).toString())
        }

        /**
         * Check whether configuration files are present in the same directory
         * as the source file. For those that are missing, install a default
         * If the given filename is not present in the same directory as the source
         * file, copy a default version of it from $LIB_PATH/.
         */
        for (configFile in CONFIG_FILES) {
            val configFileDest = fileConfig.srcGenPath.resolve(configFile).toString()
            val configFileInSrc = fileConfig.srcPath.resolve(configFile).toString()
            if (fsa.isFile(configFileInSrc)) {
                // TODO(hokeun): Check if this logic is still necessary.
                println("Copying '" + configFile + "' from " + fileConfig.srcPath)
                fileConfig.copyFileFromClassPath(configFileInSrc, configFileDest)
            } else {
                println(
                    "No '" + configFile + "' exists in " + fileConfig.srcPath +
                            ". Using default configuration."
                )
                fileConfig.copyFileFromClassPath("$LIB_PATH/$configFile", configFileDest)
            }
        }

        for (federate in federates) {
            var tsFileName = fileConfig.name
            // TODO(hokeun): Consider using FedFileConfig when enabling federated execution for TypeScript.
            // For details, see https://github.com/icyphy/lingua-franca/pull/431#discussion_r676302102
            if (isFederated) {
                tsFileName += '_' + federate.name
            }

            val tsFilePath = tsFileConfig.tsSrcGenPath().resolve("$tsFileName.ts")

            val tsCode = StringBuilder()

            val preambleGenerator = TSImportPreambleGenerator(fileConfig.srcFile,
                targetConfig.protoFiles)
            tsCode.append(preambleGenerator.generatePreamble())

            val parameterGenerator = TSParameterPreambleGenerator(this, fileConfig, targetConfig, reactors)
            val (mainParameters, parameterCode) = parameterGenerator.generateParameters()
            tsCode.append(parameterCode)

            val reactorGenerator = TSReactorGenerator(this, errorReporter)
            for (reactor in reactors) {
                tsCode.append(reactorGenerator.generateReactor(reactor, federate))
            }
            tsCode.append(reactorGenerator.generateReactorInstanceAndStart(this.mainDef, mainParameters))
            fsa.generateFile(fileConfig.srcGenBasePath.relativize(tsFilePath).toString(),
                tsCode.toString())
            
            if (targetConfig.dockerOptions != null && isFederated) {
                println("WARNING: Federated Docker file generation is not supported on the Typescript target. No docker file is generated.");
            } else if (targetConfig.dockerOptions != null) {
                val dockerFilePath = fileConfig.srcGenPath.resolve("$tsFileName.Dockerfile");
                val dockerComposeFile = fileConfig.srcGenPath.resolve("docker-compose.yml");
                val dockerGenerator = TSDockerGenerator(tsFileName)
                println("docker file written to $dockerFilePath")
                fsa.generateFile(fileConfig.srcGenBasePath.relativize(dockerFilePath).toString(), dockerGenerator.generateDockerFileContent())
                fsa.generateFile(fileConfig.srcGenBasePath.relativize(dockerComposeFile).toString(), dockerGenerator.generateDockerComposeFileContent())
            }
        }
        // The following check is omitted for Mode.LSP_FAST because this code is unreachable in LSP_FAST mode.
        if (!targetConfig.noCompile && context.mode != Mode.LSP_MEDIUM) compile(resource, context)
        else context.finish(GeneratorResult.GENERATED_NO_EXECUTABLE.apply(null))
    }

    private fun compile(resource: Resource, context: LFGeneratorContext) {
        if (!context.cancelIndicator.isCanceled) {
            context.reportProgress(
                "Code generation complete. Collecting dependencies...",
                IntegratedBuilder.GENERATED_PERCENT_PROGRESS
            )
            collectDependencies(resource, context)
        }

        refreshProject()

        if (!context.cancelIndicator.isCanceled && targetConfig.protoFiles.size != 0) {
            if (context.cancelIndicator.isCanceled) return
            context.reportProgress(
                "Compiling protocol buffers...",
                IntegratedBuilder.GENERATED_PERCENT_PROGRESS * 2 / 3
                        + IntegratedBuilder.COMPILED_PERCENT_PROGRESS * 1 / 3
            )
            protoc()
        } else {
            println("No .proto files have been imported. Skipping protocol buffer compilation.")
        }

        if (!context.cancelIndicator.isCanceled) {
            context.reportProgress(
                "Transpiling to JavaScript...",
                IntegratedBuilder.GENERATED_PERCENT_PROGRESS * 1 / 3
                        + IntegratedBuilder.COMPILED_PERCENT_PROGRESS * 2 / 3
            )
            transpile(context.cancelIndicator)
        }

        if (!context.cancelIndicator.isCanceled && isFederated) {
            context.reportProgress(
                "Generating federation infrastructure...",
                IntegratedBuilder.GENERATED_PERCENT_PROGRESS * 1 / 6
                        + IntegratedBuilder.COMPILED_PERCENT_PROGRESS * 5 / 6
            )
            generateFederationInfrastructure()
        }

        concludeCompilation(context)
    }

    /**
     * Collect the dependencies in package.json and their
     * transitive dependencies.
     * @param resource The Lingua Franca source file at
     * which to report any errors
     * @param context The context of this build.
     */
    private fun collectDependencies(resource: Resource, context: LFGeneratorContext) {

        Files.createDirectories(fileConfig.srcGenPkgPath) // may throw

        val pnpmInstall = commandFactory.createCommand(
            "pnpm",
            listOf("install"),
            fileConfig.srcGenPkgPath,
            false // only produce a warning if command is not found
        )

        // Attempt to use pnpm, but fall back on npm if it is not available.
        if (pnpmInstall != null) {
            val ret = pnpmInstall.run(context.cancelIndicator)
            if (ret != 0) {
<<<<<<< HEAD
                errorReporter.reportError(
                    JavaGeneratorUtils.findTarget(resource),
                    "ERROR: pnpm install command failed: " + pnpmInstall.errors.toString())
=======
                val errors: String = pnpmInstall.errors.toString()
                errorReporter.reportError(findTarget(resource),
                    "ERROR: pnpm install command failed" + if (errors.isBlank()) "." else ":\n$errors")
>>>>>>> 39cfaec2
            }
        } else {
            errorReporter.reportWarning(
                "Falling back on npm. To prevent an accumulation of replicated dependencies, " +
                        "it is highly recommended to install pnpm globally (npm install -g pnpm).")
            val npmInstall = commandFactory.createCommand("npm", listOf("install"), fileConfig.srcGenPkgPath)

            if (npmInstall == null) {
                errorReporter.reportError(
                    "The TypeScript target requires npm >= 6.14.4. " +
                            "For installation instructions, see: https://www.npmjs.com/get-npm. \n" +
                            "Auto-compiling can be disabled using the \"no-compile: true\" target property.")
                return
            }

            if (npmInstall.run(context.cancelIndicator) != 0) {
                errorReporter.reportError(
                    JavaGeneratorUtils.findTarget(resource),
                    "ERROR: npm install command failed: " + npmInstall.errors.toString())
                errorReporter.reportError(
                    JavaGeneratorUtils.findTarget(resource), "ERROR: npm install command failed." +
                        "\nFor installation instructions, see: https://www.npmjs.com/get-npm")
                return
            }
        }
    }

<<<<<<< HEAD
        JavaGeneratorUtils.refreshProject(fileConfig.compilerMode, code.toString())

        // Invoke the protocol buffers compiler on all .proto files in the project directory
        // Assumes protoc compiler has been installed on this machine

        // First test if the project directory contains any .proto files
        if (targetConfig.protoFiles.size != 0) {
            // For more info, see: https://www.npmjs.com/package/ts-protoc-gen
=======
    /**
     * Invoke the protocol buffers compiler on all .proto
     * files in the project directory.
     */
    private fun protoc() {
        // For more info, see: https://www.npmjs.com/package/ts-protoc-gen
>>>>>>> 39cfaec2

        // FIXME: Check whether protoc is installed and provides hints how to install if it cannot be found.
        val protocArgs = LinkedList<String>()
        val tsOutPath = tsFileConfig.srcPath.relativize(tsFileConfig.tsSrcGenPath())

        protocArgs.addAll(
            listOf(
                "--plugin=protoc-gen-ts=" + tsFileConfig.srcGenPkgPath.resolve("node_modules").resolve(".bin").resolve("protoc-gen-ts"),
                "--js_out=import_style=commonjs,binary:$tsOutPath",
                "--ts_out=$tsOutPath"
            )
        )
        protocArgs.addAll(targetConfig.protoFiles)
        val protoc = commandFactory.createCommand("protoc", protocArgs, tsFileConfig.srcPath)

        if (protoc == null) {
            errorReporter.reportError("Processing .proto files requires libprotoc >= 3.6.1")
            return
        }

        val returnCode = protoc.run()
        if (returnCode == 0) {
            // FIXME: this code makes no sense. It is removing 6 chars from a file with a 3-char extension
//                val nameSansProto = fileConfig.name.substring(0, fileConfig.name.length - 6)
//
//                targetConfig.compileAdditionalSources.add(
//                this.fileConfig.getSrcGenPath.resolve(nameSansProto + ".pb-c.c").toString)
//
//                targetConfig.compileLibraries.add('-l')
//                targetConfig.compileLibraries.add('protobuf-c')
        } else {
            errorReporter.reportError("protoc returns error code $returnCode")
        }
        // FIXME: report errors from this command.
    }

    /**
     * Transpiles TypeScript to JavaScript.
     */
    private fun transpile(cancelIndicator: CancelIndicator) {
        val errorMessage = "The TypeScript target requires npm >= 6.14.1 to compile the generated code. " +
                "Auto-compiling can be disabled using the \"no-compile: true\" target property."

        // Invoke the compiler on the generated code.
        println("Type Checking")
        val tsc = commandFactory.createCommand("npm", listOf("run", "check-types"), fileConfig.srcGenPkgPath)
        if (tsc == null) {
            errorReporter.reportError(errorMessage);
            return
        }

        if (tsc.run(cancelIndicator) == 0) {
            // Babel will compile TypeScript to JS even if there are type errors
            // so only run compilation if tsc found no problems.
            //val babelPath = codeGenConfig.outPath + File.separator + "node_modules" + File.separator + ".bin" + File.separator + "babel"
            // Working command  $./node_modules/.bin/babel src-gen --out-dir js --extensions '.ts,.tsx'
            println("Compiling")
            val babel = commandFactory.createCommand("npm", listOf("run", "build"), fileConfig.srcGenPkgPath)

            if (babel == null) {
                errorReporter.reportError(errorMessage);
                return
            }

            if (babel.run(cancelIndicator) == 0) {
                println("SUCCESS (compiling generated TypeScript code)")
            } else {
                errorReporter.reportError("Compiler failed.")
            }
        } else {
            val errors: String = tsc.output.toString().lines().filter { it.contains("error") }.joinToString("\n")
            errorReporter.reportError(
                "Type checking failed" + if (errors.isBlank()) "." else " with the following errors:\n$errors"
            )
        }
    }

    /**
     * Set up the runtime infrastructure and federation
     * launcher script.
     */
    private fun generateFederationInfrastructure() {
        // Create bin directory for the script.
        if (!Files.exists(fileConfig.binPath)) {
            Files.createDirectories(fileConfig.binPath)
        }
        // Generate script for launching federation
        val launcher = FedTSLauncher(targetConfig, fileConfig, errorReporter)
        val coreFiles = ArrayList<String>()
        launcher.createLauncher(coreFiles, federates, federationRTIPropertiesW())
        // TODO(hokeun): Modify this to make this work with standalone RTI.
        // If this is a federated execution, generate C code for the RTI.
//            // Copy the required library files into the target file system.
//            // This will overwrite previous versions.
//            var files = ArrayList("rti.c", "rti.h", "federate.c", "reactor_threaded.c", "reactor.c", "reactor_common.c", "reactor.h", "pqueue.c", "pqueue.h", "util.h", "util.c")
//
//            for (file : files) {
//                copyFileFromClassPath(
//                    File.separator + "lib" + File.separator + "core" + File.separator + file,
//                    fileConfig.getSrcGenPath.toString + File.separator + file
//                )
//            }
    }

    /**
     * Inform the context of the results of a compilation.
     * @param context The context of the compilation.
     */
    private fun concludeCompilation(context: LFGeneratorContext) {
        if (errorReporter.errorsOccurred) {
            context.unsuccessfulFinish()
        } else {
            context.finish(
                GeneratorResult.Status.COMPILED, fileConfig.name + ".js",
                fileConfig.srcGenPkgPath.resolve("dist"), fileConfig, null, "node"
            )
        }
    }

    override fun getTargetTypes(): TargetTypes = TSTypes

    /**
     * Return a TS type for the specified action.
     * If the type has not been specified, return
     * "Present" which is the base type for Actions.
     * @param action The action
     * @return The TS type.
     */
    private fun getActionType(action: Action): String {
        return if (action.type != null) {
            TSTypes.getTargetType(action.type)
        } else {
            "Present"
        }
    }

    /**
     * Generate code for the body of a reaction that handles the
     * action that is triggered by receiving a message from a remote
     * federate.
     * @param action The action.
     * @param sendingPort The output port providing the data to send.
     * @param receivingPort The ID of the destination port.
     * @param receivingPortID The ID of the destination port.
     * @param sendingFed The sending federate.
     * @param receivingFed The destination federate.
     * @param receivingBankIndex The receiving federate's bank index, if it is in a bank.
     * @param receivingChannelIndex The receiving federate's channel index, if it is a multiport.
     * @param type The type.
     * @param isPhysical Indicates whether or not the connection is physical
     * @param serializer The serializer used on the connection.
     */
    override fun generateNetworkReceiverBody(
        action: Action,
        sendingPort: VarRef,
        receivingPort: VarRef,
        receivingPortID: Int,
        sendingFed: FederateInstance,
        receivingFed: FederateInstance,
        receivingBankIndex: Int,
        receivingChannelIndex: Int,
        type: InferredType,
        isPhysical: Boolean,
        serializer: SupportedSerializers
    ): String {
        return with(PrependOperator) {"""
        |// FIXME: For now assume the data is a Buffer, but this is not checked.
        |// Replace with ProtoBufs or MessagePack.
        |// generateNetworkReceiverBody
        |if (${action.name} !== undefined) {
        |    ${receivingPort.container.name}.${receivingPort.variable.name} = ${action.name}.toString(); // defaults to utf8 encoding
        |}
        """.trimMargin()}
    }

    /**
     * Generate code for the body of a reaction that handles an output
     * that is to be sent over the network. This base class throws an exception.
     * @param sendingPort The output port providing the data to send.
     * @param receivingPort The ID of the destination port.
     * @param receivingPortID The ID of the destination port.
     * @param sendingFed The sending federate.
     * @param sendingBankIndex The bank index of the sending federate, if it is a bank.
     * @param sendingChannelIndex The channel index of the sending port, if it is a multiport.
     * @param receivingFed The destination federate.
     * @param type The type.
     * @param isPhysical Indicates whether the connection is physical or not
     * @param delay The delay value imposed on the connection using after
     * @throws UnsupportedOperationException If the target does not support this operation.
     * @param serializer The serializer used on the connection.
     */
    override fun generateNetworkSenderBody(
        sendingPort: VarRef,
        receivingPort: VarRef,
        receivingPortID: Int,
        sendingFed: FederateInstance,
        sendingBankIndex: Int,
        sendingChannelIndex: Int,
        receivingFed: FederateInstance,
        type: InferredType,
        isPhysical: Boolean,
        delay: Delay?,
        serializer: SupportedSerializers
    ): String {
        return with(PrependOperator) {"""
        |// FIXME: For now assume the data is a Buffer, but this is not checked.
        |// Use SupportedSerializers for determining the serialization later.
        |if (${sendingPort.container.name}.${sendingPort.variable.name} !== undefined) {
        |    let buf = Buffer.from(${sendingPort.container.name}.${sendingPort.variable.name})
        |    this.util.sendRTITimedMessage(buf, ${receivingFed.id}, ${receivingPortID});
        |}
        """.trimMargin()}
    }


    /**
     * Generate code for the body of a reaction that sends a port status message for the given
     * port if it is absent.
     *
     * @param port The port to generate the control reaction for
     * @param portID The ID assigned to the port in the AST transformation
     * @param receivingFederateID The ID of the receiving federate
     * @param sendingBankIndex The bank index of the sending federate, if it is a bank.
     * @param sendingChannelIndex The channel if a multiport
     * @param delay The delay value imposed on the connection using after
     */
    override fun generateNetworkOutputControlReactionBody(
        port: VarRef?,
        portID: Int,
        receivingFederateID: Int,
        sendingBankIndex: Int,
        sendingChannelIndex: Int,
        delay: Delay?
    ): String? {
        return with(PrependOperator) {"""
        |// TODO(hokeun): Figure out what to do for generateNetworkOutputControlReactionBody
        """.trimMargin()}
    }

    /**
     * Generate code for the body of a reaction that waits long enough so that the status
     * of the trigger for the given port becomes known for the current logical time.
     *
     * @param port The port to generate the control reaction for
     * @param maxSTP The maximum value of STP is assigned to reactions (if any)
     * that have port as their trigger or source
     */
    override fun generateNetworkInputControlReactionBody(receivingPortID: Int, maxSTP: TimeValue?): String? {
        return with(PrependOperator) {"""
        |// TODO(hokeun): Figure out what to do for generateNetworkInputControlReactionBody
        """.trimMargin()}
    }

    /**
     * Add necessary code to the source and necessary build supports to
     * enable the requested serializations in 'enabledSerializations'
     */
    override fun enableSupportForSerialization(cancelIndicator: CancelIndicator?) {
        for (serializer in enabledSerializers) {
            when (serializer) {
                SupportedSerializers.NATIVE -> {
                    // No need to do anything at this point.
                    println("Native serializer is enabled.")
                }
                else -> throw UnsupportedOperationException("Unsupported serializer: $serializer");
            }
        }
    }

    // Virtual methods.
    override fun generateDelayBody(action: Action, port: VarRef): String {
        return "actions.${action.name}.schedule(0, ${JavaAstUtils.generateVarRef(port)} as ${getActionType(action)});"
    }

    override fun generateForwardBody(action: Action, port: VarRef): String {
        return "${JavaAstUtils.generateVarRef(port)} = ${action.name} as ${getActionType(action)};"
    }

    override fun generateDelayGeneric(): String {
        return "T extends Present"
    }

    override fun getTarget(): Target {
        return Target.TS
    }
}<|MERGE_RESOLUTION|>--- conflicted
+++ resolved
@@ -33,13 +33,11 @@
 import org.lflang.InferredType
 import org.lflang.TimeValue
 import org.lflang.ASTUtils.isInitialized
+import org.lflang.JavaAstUtils
 import org.lflang.Target
 import org.lflang.TargetConfig.Mode
 import org.lflang.federated.launcher.FedTSLauncher
 import org.lflang.federated.FederateInstance
-<<<<<<< HEAD
-import org.lflang.lf.*
-=======
 import org.lflang.lf.Action
 import org.lflang.lf.Delay
 import org.lflang.lf.Instantiation
@@ -48,21 +46,19 @@
 import org.lflang.lf.Type
 import org.lflang.lf.Value
 import org.lflang.lf.VarRef
->>>>>>> 39cfaec2
 import org.lflang.scoping.LFGlobalScopeProvider
 import java.nio.file.Files
 import java.util.LinkedList
 import org.lflang.federated.serialization.SupportedSerializers
-<<<<<<< HEAD
-import org.lflang.generator.*
-=======
 import org.lflang.generator.canGenerate
 import org.lflang.generator.GeneratorBase
 import org.lflang.generator.GeneratorResult
 import org.lflang.generator.IntegratedBuilder
+import org.lflang.generator.JavaGeneratorUtils
 import org.lflang.generator.LFGeneratorContext
 import org.lflang.generator.PrependOperator
->>>>>>> 39cfaec2
+import org.lflang.generator.TargetTypes
+import org.lflang.generator.ValueGenerator
 
 /**
  * Generator for TypeScript target.
@@ -232,7 +228,7 @@
             collectDependencies(resource, context)
         }
 
-        refreshProject()
+        JavaGeneratorUtils.refreshProject(context.mode, code.toString())
 
         if (!context.cancelIndicator.isCanceled && targetConfig.protoFiles.size != 0) {
             if (context.cancelIndicator.isCanceled) return
@@ -289,15 +285,9 @@
         if (pnpmInstall != null) {
             val ret = pnpmInstall.run(context.cancelIndicator)
             if (ret != 0) {
-<<<<<<< HEAD
-                errorReporter.reportError(
-                    JavaGeneratorUtils.findTarget(resource),
-                    "ERROR: pnpm install command failed: " + pnpmInstall.errors.toString())
-=======
                 val errors: String = pnpmInstall.errors.toString()
-                errorReporter.reportError(findTarget(resource),
+                errorReporter.reportError(JavaGeneratorUtils.findTarget(resource),
                     "ERROR: pnpm install command failed" + if (errors.isBlank()) "." else ":\n$errors")
->>>>>>> 39cfaec2
             }
         } else {
             errorReporter.reportWarning(
@@ -325,23 +315,12 @@
         }
     }
 
-<<<<<<< HEAD
-        JavaGeneratorUtils.refreshProject(fileConfig.compilerMode, code.toString())
-
-        // Invoke the protocol buffers compiler on all .proto files in the project directory
-        // Assumes protoc compiler has been installed on this machine
-
-        // First test if the project directory contains any .proto files
-        if (targetConfig.protoFiles.size != 0) {
-            // For more info, see: https://www.npmjs.com/package/ts-protoc-gen
-=======
     /**
      * Invoke the protocol buffers compiler on all .proto
      * files in the project directory.
      */
     private fun protoc() {
         // For more info, see: https://www.npmjs.com/package/ts-protoc-gen
->>>>>>> 39cfaec2
 
         // FIXME: Check whether protoc is installed and provides hints how to install if it cannot be found.
         val protocArgs = LinkedList<String>()
