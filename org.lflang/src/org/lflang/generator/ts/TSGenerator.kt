/*************
 * Copyright (c) 2019-2020, The University of California at Berkeley.

 * Redistribution and use in source and binary forms, with or without modification,
 * are permitted provided that the following conditions are met:

 * 1. Redistributions of source code must retain the above copyright notice,
 *    this list of conditions and the following disclaimer.

 * 2. Redistributions in binary form must reproduce the above copyright notice,
 *    this list of conditions and the following disclaimer in the documentation
 *    and/or other materials provided with the distribution.

 * THIS SOFTWARE IS PROVIDED BY THE COPYRIGHT HOLDERS AND CONTRIBUTORS "AS IS" AND
 * ANY EXPRESS OR IMPLIED WARRANTIES, INCLUDING, BUT NOT LIMITED TO, THE IMPLIED
 * WARRANTIES OF MERCHANTABILITY AND FITNESS FOR A PARTICULAR PURPOSE ARE
 * DISCLAIMED. IN NO EVENT SHALL THE COPYRIGHT HOLDER OR CONTRIBUTORS BE LIABLE FOR
 * ANY DIRECT, INDIRECT, INCIDENTAL, SPECIAL, EXEMPLARY, OR CONSEQUENTIAL DAMAGES
 * (INCLUDING, BUT NOT LIMITED TO, PROCUREMENT OF SUBSTITUTE GOODS OR SERVICES;
 * LOSS OF USE, DATA, OR PROFITS; OR BUSINESS INTERRUPTION) HOWEVER CAUSED AND ON
 * ANY THEORY OF LIABILITY, WHETHER IN CONTRACT, STRICT LIABILITY, OR TORT
 * (INCLUDING NEGLIGENCE OR OTHERWISE) ARISING IN ANY WAY OUT OF THE USE OF THIS
 * SOFTWARE, EVEN IF ADVISED OF THE POSSIBILITY OF SUCH DAMAGE.
 ***************/

package org.lflang.generator.ts

import org.eclipse.emf.ecore.resource.Resource
import org.eclipse.xtext.util.CancelIndicator
import org.lflang.ASTUtils
import org.lflang.ErrorReporter
import org.lflang.FileConfig
import org.lflang.Target
import org.lflang.TimeValue
<<<<<<< HEAD
=======
import org.lflang.ast.AfterDelayTransformation
import org.lflang.federated.FederateInstance
import org.lflang.federated.launcher.FedTSLauncher
import org.lflang.federated.serialization.SupportedSerializers
>>>>>>> ba0543f4
import org.lflang.generator.CodeMap
import org.lflang.generator.GeneratorBase
import org.lflang.generator.GeneratorResult
import org.lflang.generator.GeneratorUtils
import org.lflang.generator.GeneratorUtils.canGenerate
import org.lflang.generator.IntegratedBuilder
import org.lflang.generator.LFGeneratorContext
import org.lflang.generator.SubContext
import org.lflang.generator.TargetTypes
<<<<<<< HEAD
import org.lflang.generator.rust.RustFileConfig
=======
import org.lflang.generator.cpp.CppTypes
>>>>>>> ba0543f4
import org.lflang.lf.Action
import org.lflang.lf.Preamble
import org.lflang.lf.VarRef
import org.lflang.model
import org.lflang.scoping.LFGlobalScopeProvider
import org.lflang.util.FileUtil
import java.nio.file.Files
import java.nio.file.Path
import java.nio.file.StandardCopyOption
import java.util.*
import kotlin.collections.HashMap

private const val NO_NPM_MESSAGE = "The TypeScript target requires npm >= 6.14.4. " +
        "For installation instructions, see: https://www.npmjs.com/get-npm. \n" +
        "Auto-compiling can be disabled using the \"no-compile: true\" target property."

/**
 * Generator for TypeScript target.
 *
 *  @author Matt Weber
 *  @author Edward A. Lee
 *  @author Marten Lohstroh
 *  @author Christian Menard
 *  @author Hokeun Kim
 */
class TSGenerator(
    private val context: LFGeneratorContext,
    private val scopeProvider: LFGlobalScopeProvider
) : GeneratorBase(context) {


    val fileConfig: TSFileConfig = context.fileConfig as TSFileConfig

    companion object {
        /** Path to the TS lib directory (relative to class path)  */
        const val LIB_PATH = "/lib/ts"

        /**
         * Names of the configuration files to check for and copy to the generated
         * source package root if they cannot be found in the source directory.
         */
        val CONFIG_FILES = arrayOf("package.json", "tsconfig.json", "babel.config.js", ".eslintrc.json")

        fun timeInTargetLanguage(value: TimeValue): String {
            return if (value.unit != null) {
                "TimeValue.${value.unit.canonicalName}(${value.magnitude})"
            } else {
                // The value must be zero.
                "TimeValue.zero()"
            }
        }

        /**
         * The percent progress associated with having collected all JS/TS dependencies.
         */
        private const val COLLECTED_DEPENDENCIES_PERCENT_PROGRESS
                = (IntegratedBuilder.GENERATED_PERCENT_PROGRESS + IntegratedBuilder.COMPILED_PERCENT_PROGRESS) / 2

    }

    init {
        // Set defaults for federate compilation.
        targetConfig.compiler = "gcc"
        targetConfig.compilerFlags.add("-O2")
    }

    /** Generate TypeScript code from the Lingua Franca model contained by the
     *  specified resource. This is the main entry point for code
     *  generation.
     *  @param resource The resource containing the source code.
     *  @param context The context of this build.
     */
    override fun doGenerate(resource: Resource, context: LFGeneratorContext) {
        // Register the after delay transformation to be applied by GeneratorBase.
        registerTransformation(AfterDelayTransformation(TSDelayBodyGenerator, targetTypes, resource))

        super.doGenerate(resource, context)

        instantiationGraph

        if (!canGenerate(errorsOccurred(), mainDef, errorReporter, context)) return
        if (!isOsCompatible()) return

        // createMainReactorInstance()

        clean(context)
        copyConfigFiles()
        updatePackageConfig(context)

        val codeMaps = HashMap<Path, CodeMap>()
        generateCode(codeMaps, resource.model.preambles)
        if (targetConfig.dockerOptions != null) {
                TSDockerGenerator(context).writeDockerFiles()
        }
        // For small programs, everything up until this point is virtually instantaneous. This is the point where cancellation,
        // progress reporting, and IDE responsiveness become real considerations.
        if (targetConfig.noCompile) {
            context.finish(GeneratorResult.GENERATED_NO_EXECUTABLE.apply(context, null))
        } else {
            context.reportProgress(
                "Code generation complete. Collecting dependencies...", IntegratedBuilder.GENERATED_PERCENT_PROGRESS
            )
            if (shouldCollectDependencies(context)) collectDependencies(resource, context, fileConfig.srcGenPkgPath, false)
            if (errorsOccurred()) {
                context.unsuccessfulFinish()
                return
            }
            if (targetConfig.protoFiles.size != 0) {
                protoc()
            } else {
                println("No .proto files have been imported. Skipping protocol buffer compilation.")
            }
            val parsingContext = SubContext(context, COLLECTED_DEPENDENCIES_PERCENT_PROGRESS, 100)
            if (
                !context.cancelIndicator.isCanceled
                && passesChecks(TSValidator(fileConfig, errorReporter, codeMaps), parsingContext)
            ) {
                if (context.mode == LFGeneratorContext.Mode.LSP_MEDIUM) {
                    context.finish(GeneratorResult.GENERATED_NO_EXECUTABLE.apply(context, codeMaps))
                } else {
                    compile(resource, parsingContext)
                    concludeCompilation(context, codeMaps)
                }
            } else {
                context.unsuccessfulFinish()
            }
        }
    }

    /**
     * Prefix the given path with a scheme if missing.
     */
    private fun formatRuntimePath(path: String): String {
        return if (path.startsWith("file:") || path.startsWith("git:") || path.startsWith("git+")) {
            path
        } else {
            "file:/$path"
        }
    }

    /**
     * Update package.json according to given build parameters.
     */
    private fun updatePackageConfig(context: LFGeneratorContext) {
        var rtPath = LFGeneratorContext.BuildParm.EXTERNAL_RUNTIME_PATH.getValue(context)
        val rtVersion = LFGeneratorContext.BuildParm.RUNTIME_VERSION.getValue(context)
        val sb = StringBuffer("");
        val manifest = fileConfig.srcGenPath.resolve("package.json");
        val rtRegex = Regex("(\"@lf-lang/reactor-ts\")(.+)")
        if (rtPath != null) rtPath = formatRuntimePath(rtPath)
        // FIXME: do better CLI arg validation upstream
        // https://github.com/lf-lang/lingua-franca/issues/1429
        manifest.toFile().forEachLine {
            var line = it.replace("\"LinguaFrancaDefault\"", "\"${fileConfig.name}\"");
            if (rtPath != null) {
                line = line.replace(rtRegex, "$1: \"$rtPath\",")
            } else if (rtVersion != null) {
                line = line.replace(rtRegex, "$1: \"git://github.com/lf-lang/reactor-ts.git#$rtVersion\",")
            }
            sb.appendLine(line)
        }
        manifest.toFile().writeText(sb.toString());
    }

    /**
     * Clean up the src-gen directory as needed to prepare for code generation.
     */
    private fun clean(context: LFGeneratorContext) {
        // Dirty shortcut for integrated mode: Delete nothing, saving the node_modules directory to avoid re-running pnpm.
        if (context.mode != LFGeneratorContext.Mode.LSP_MEDIUM) FileUtil.deleteDirectory(
            fileConfig.srcGenPath
        )
    }

    /**
     * For each configuration file that is not present in the same directory
     * as the source file, copy a default version from $LIB_PATH/.
     */
    private fun copyConfigFiles() {
        for (configFile in CONFIG_FILES) {
            val configFileDest = fileConfig.srcGenPath.resolve(configFile)
            val configFileInSrc = fileConfig.srcPath.resolve(configFile)
            if (configFileInSrc.toFile().exists()) {
                println("Copying '" + configFile + "' from " + fileConfig.srcPath)
                Files.copy(configFileInSrc, configFileDest, StandardCopyOption.REPLACE_EXISTING)
            } else {
                println(
                    "No '" + configFile + "' exists in " + fileConfig.srcPath +
                            ". Using default configuration."
                )
                FileUtil.copyFileFromClassPath("$LIB_PATH/$configFile", configFileDest)
            }
        }
    }


    /**
     * Generate the code corresponding to [federate], recording any resulting mappings in [codeMaps].
     */
    private fun generateCode(
        codeMaps: MutableMap<Path, CodeMap>,
        preambles: List<Preamble>
    ) {
        val tsFileName = fileConfig.name

        val tsFilePath = fileConfig.srcGenPath.resolve("src").resolve("$tsFileName.ts")

        val tsCode = StringBuilder()

        val preambleGenerator = TSImportPreambleGenerator(fileConfig.srcFile,
            targetConfig.protoFiles, preambles)
        tsCode.append(preambleGenerator.generatePreamble())

        val parameterGenerator = TSParameterPreambleGenerator(fileConfig, targetConfig, reactors)
        val (mainParameters, parameterCode) = parameterGenerator.generateParameters()
        tsCode.append(parameterCode)

        val reactorGenerator = TSReactorGenerator(this, errorReporter, targetConfig)
        for (reactor in reactors) {
            tsCode.append(reactorGenerator.generateReactor(reactor))
        }

        tsCode.append(reactorGenerator.generateMainReactorInstanceAndStart(this.mainDef, mainParameters))

        val codeMap = CodeMap.fromGeneratedCode(tsCode.toString())
        codeMaps[tsFilePath] = codeMap
        FileUtil.writeToFile(codeMap.generatedCode, tsFilePath)

    }

    private fun compile(resource: Resource, parsingContext: LFGeneratorContext) {

        GeneratorUtils.refreshProject(resource, parsingContext.mode)

        if (parsingContext.cancelIndicator.isCanceled) return
        parsingContext.reportProgress("Transpiling to JavaScript...", 70)
        transpile(parsingContext.cancelIndicator)

        if (parsingContext.cancelIndicator.isCanceled) return
    }

    /**
     * Return whether it is advisable to install dependencies.
     */
    private fun shouldCollectDependencies(context: LFGeneratorContext): Boolean =
        context.mode != LFGeneratorContext.Mode.LSP_MEDIUM || !fileConfig.srcGenPkgPath.resolve("node_modules").toFile().exists()

    /**
     * Collect the dependencies in package.json and their
     * transitive dependencies.
     * @param resource The Lingua Franca source file at
     * which to report any errors
     * @param context The context of this build.
     * @param path The directory for which to get dependencies.
     * @param production Whether to get production dependencies only.
     */
    private fun collectDependencies(resource: Resource, context: LFGeneratorContext, path: Path, production: Boolean) {

        Files.createDirectories(fileConfig.srcGenPkgPath) // may throw

        val pnpmInstall = commandFactory.createCommand("pnpm", if (production) listOf("install", "--prod") else listOf("install"), path, false)

        // Attempt to use pnpm, but fall back on npm if it is not available.
        if (pnpmInstall != null) {
            val ret = pnpmInstall.run(context.cancelIndicator)
            if (ret != 0) {
                val errors: String = pnpmInstall.errors.toString()
                errorReporter.reportError(
                    GeneratorUtils.findTarget(resource),
                    "ERROR: pnpm install command failed" + if (errors.isBlank()) "." else ":\n$errors")
            }
            installProtoBufsIfNeeded(true, path, context.cancelIndicator)
        } else {
            errorReporter.reportWarning(
                "Falling back on npm. To prevent an accumulation of replicated dependencies, " +
                        "it is highly recommended to install pnpm globally (npm install -g pnpm).")
            val npmInstall = commandFactory.createCommand("npm", if (production) listOf("install", "--production") else listOf("install"), path)

            if (npmInstall == null) {
                errorReporter.reportError(NO_NPM_MESSAGE)
                return
            }

            if (npmInstall.run(context.cancelIndicator) != 0) {
                errorReporter.reportError(
                    GeneratorUtils.findTarget(resource),
                    "ERROR: npm install command failed: " + npmInstall.errors.toString())
                errorReporter.reportError(
                    GeneratorUtils.findTarget(resource), "ERROR: npm install command failed." +
                        "\nFor installation instructions, see: https://www.npmjs.com/get-npm")
                return
            }
            installProtoBufsIfNeeded(false, path, context.cancelIndicator)
        }
    }

    private fun installProtoBufsIfNeeded(pnpmIsAvailable: Boolean, cwd: Path, cancelIndicator: CancelIndicator) {
        if (targetConfig.protoFiles.size != 0) {
            commandFactory.createCommand(
                if (pnpmIsAvailable) "pnpm" else "npm",
                listOf("install", "google-protobuf"),
                cwd, true
            ).run(cancelIndicator)
        }
    }

    /**
     * Invoke the protocol buffers compiler on all .proto
     * files in the project directory.
     */
    private fun protoc() {
        // For more info, see: https://www.npmjs.com/package/ts-protoc-gen

        // FIXME: Check whether protoc is installed and provides hints how to install if it cannot be found.
        val protocArgs = LinkedList<String>()
        val tsOutPath = fileConfig.srcPath.relativize(context.fileConfig.srcGenPath).resolve("src")

        protocArgs.addAll(
            listOf(
                "--plugin=protoc-gen-ts=" + fileConfig.srcGenPkgPath.resolve("node_modules").resolve(".bin").resolve("protoc-gen-ts"),
                "--js_out=import_style=commonjs,binary:$tsOutPath",
                "--ts_out=$tsOutPath"
            )
        )
        protocArgs.addAll(targetConfig.protoFiles)
        val protoc = commandFactory.createCommand("protoc", protocArgs, fileConfig.srcPath)

        if (protoc == null) {
            errorReporter.reportError("Processing .proto files requires libprotoc >= 3.6.1.")
            return
        }

        val returnCode = protoc.run()
        if (returnCode == 0) {
            // FIXME: this code makes no sense. It is removing 6 chars from a file with a 3-char extension
//                val nameSansProto = fileConfig.name.substring(0, fileConfig.name.length - 6)
//
//                targetConfig.compileAdditionalSources.add(
//                this.fileConfig.getSrcGenPath.resolve(nameSansProto + ".pb-c.c").toString)
//
//                targetConfig.compileLibraries.add('-l')
//                targetConfig.compileLibraries.add('protobuf-c')
        } else {
            errorReporter.reportError("protoc failed with error code $returnCode.")
        }
        // FIXME: report errors from this command.
    }

    /**
     * Run checks on the generated TypeScript.
     * @return whether the checks pass.
     */
    private fun passesChecks(validator: TSValidator, parsingContext: LFGeneratorContext): Boolean {
        parsingContext.reportProgress("Linting generated code...", 0)
        validator.doLint(parsingContext)
        if (errorsOccurred()) return false
        parsingContext.reportProgress("Validating generated code...", 25)
        validator.doValidate(parsingContext)
        return !errorsOccurred()
    }

    /**
     * Transpile TypeScript to JavaScript.
     */
    private fun transpile(cancelIndicator: CancelIndicator) {
        println("Compiling")
        val babel = commandFactory.createCommand("npm", listOf("run", "build"), fileConfig.srcGenPkgPath)

        if (babel == null) {
            errorReporter.reportError(NO_NPM_MESSAGE)
            return
        }

        if (babel.run(cancelIndicator) == 0) {
            println("SUCCESS (compiling generated TypeScript code)")
        } else {
            errorReporter.reportError("Compiler failed with the following errors:\n${babel.errors}")
        }
    }

    /**
     * Inform the context of the results of a compilation.
     * @param context The context of the compilation.
     */
    private fun concludeCompilation(context: LFGeneratorContext, codeMaps: Map<Path, CodeMap>) {
        if (errorReporter.errorsOccurred) {
            context.unsuccessfulFinish()
        } else {
            context.finish(GeneratorResult.Status.COMPILED, codeMaps)
        }
    }

    private fun isOsCompatible(): Boolean {
        return true
    }

    override fun getTargetTypes(): TargetTypes = TSTypes

    /**
<<<<<<< HEAD
     * Return a TS type for the specified action.
     * If the type has not been specified, return
     * "Present" which is the base type for Actions.
     * @param action The action
     * @return The TS type.
     */
    private fun getActionType(action: Action): String {
        return if (action.type != null) {
            TSTypes.getTargetType(action.type)
        } else {
            "Present"
        }
    }

    // Virtual methods.
    override fun generateDelayBody(action: Action, port: VarRef): String {
        return "actions.${action.name}.schedule(0, ${ASTUtils.generateVarRef(port)} as ${getActionType(action)});"
    }

    override fun generateForwardBody(action: Action, port: VarRef): String {
        return "${ASTUtils.generateVarRef(port)} = ${action.name} as ${getActionType(action)};"
    }

    override fun generateDelayGeneric(): String {
        return "T extends Present"
=======
     * Generate code for the body of a reaction that handles the
     * action that is triggered by receiving a message from a remote
     * federate.
     * @param action The action.
     * @param sendingPort The output port providing the data to send.
     * @param receivingPort The ID of the destination port.
     * @param receivingPortID The ID of the destination port.
     * @param sendingFed The sending federate.
     * @param receivingFed The destination federate.
     * @param receivingBankIndex The receiving federate's bank index, if it is in a bank.
     * @param receivingChannelIndex The receiving federate's channel index, if it is a multiport.
     * @param type The type.
     * @param isPhysical Indicates whether or not the connection is physical
     * @param serializer The serializer used on the connection.
     */
    override fun generateNetworkReceiverBody(
        action: Action,
        sendingPort: VarRef,
        receivingPort: VarRef,
        receivingPortID: Int,
        sendingFed: FederateInstance,
        receivingFed: FederateInstance,
        receivingBankIndex: Int,
        receivingChannelIndex: Int,
        type: InferredType,
        isPhysical: Boolean,
        serializer: SupportedSerializers
    ): String {
        return with(PrependOperator) {"""
        |// generateNetworkReceiverBody
        |if (${action.name} !== undefined) {
        |    ${receivingPort.container.name}.${receivingPort.variable.name} = ${action.name};
        |}
        """.trimMargin()}
    }

    /**
     * Generate code for the body of a reaction that handles an output
     * that is to be sent over the network. This base class throws an exception.
     * @param sendingPort The output port providing the data to send.
     * @param receivingPort The ID of the destination port.
     * @param receivingPortID The ID of the destination port.
     * @param sendingFed The sending federate.
     * @param sendingBankIndex The bank index of the sending federate, if it is a bank.
     * @param sendingChannelIndex The channel index of the sending port, if it is a multiport.
     * @param receivingFed The destination federate.
     * @param type The type.
     * @param isPhysical Indicates whether the connection is physical or not
     * @param delay The delay value imposed on the connection using after
     * @throws UnsupportedOperationException If the target does not support this operation.
     * @param serializer The serializer used on the connection.
     */
    override fun generateNetworkSenderBody(
        sendingPort: VarRef,
        receivingPort: VarRef,
        receivingPortID: Int,
        sendingFed: FederateInstance,
        sendingBankIndex: Int,
        sendingChannelIndex: Int,
        receivingFed: FederateInstance,
        type: InferredType,
        isPhysical: Boolean,
        delay: Expression?,
        serializer: SupportedSerializers
    ): String {
        return with(PrependOperator) {"""
        |if (${sendingPort.container.name}.${sendingPort.variable.name} !== undefined) {
        |    this.util.sendRTITimedMessage(${sendingPort.container.name}.${sendingPort.variable.name}, ${receivingFed.id}, ${receivingPortID});
        |}
        """.trimMargin()}
    }


    /**
     * Generate code for the body of a reaction that sends a port status message for the given
     * port if it is absent.
     *
     * @param port The port to generate the control reaction for
     * @param portID The ID assigned to the port in the AST transformation
     * @param receivingFederateID The ID of the receiving federate
     * @param sendingBankIndex The bank index of the sending federate, if it is a bank.
     * @param sendingChannelIndex The channel if a multiport
     * @param delay The delay value imposed on the connection using after
     */
    override fun generateNetworkOutputControlReactionBody(
        port: VarRef?,
        portID: Int,
        receivingFederateID: Int,
        sendingBankIndex: Int,
        sendingChannelIndex: Int,
        delay: Expression?
    ): String? {
        return with(PrependOperator) {"""
        |// TODO(hokeun): Figure out what to do for generateNetworkOutputControlReactionBody
        """.trimMargin()}
    }

    /**
     * Generate code for the body of a reaction that waits long enough so that the status
     * of the trigger for the given port becomes known for the current logical time.
     *
     * @param port The port to generate the control reaction for
     * @param maxSTP The maximum value of STP is assigned to reactions (if any)
     * that have port as their trigger or source
     */
    override fun generateNetworkInputControlReactionBody(receivingPortID: Int, maxSTP: TimeValue?): String? {
        return with(PrependOperator) {"""
        |// TODO(hokeun): Figure out what to do for generateNetworkInputControlReactionBody
        """.trimMargin()}
    }

    /**
     * Add necessary code to the source and necessary build supports to
     * enable the requested serializations in 'enabledSerializations'
     */
    override fun enableSupportForSerializationIfApplicable(cancelIndicator: CancelIndicator?) {
        for (serializer in enabledSerializers) {
            when (serializer) {
                SupportedSerializers.NATIVE -> {
                    // No need to do anything at this point.
                    println("Native serializer is enabled.")
                }
                else -> throw UnsupportedOperationException("Unsupported serializer: $serializer");
            }
        }
>>>>>>> ba0543f4
    }

    override fun getTarget(): Target {
        return Target.TS
    }
}<|MERGE_RESOLUTION|>--- conflicted
+++ resolved
@@ -27,18 +27,12 @@
 
 import org.eclipse.emf.ecore.resource.Resource
 import org.eclipse.xtext.util.CancelIndicator
-import org.lflang.ASTUtils
-import org.lflang.ErrorReporter
-import org.lflang.FileConfig
+
 import org.lflang.Target
 import org.lflang.TimeValue
-<<<<<<< HEAD
-=======
+
 import org.lflang.ast.AfterDelayTransformation
-import org.lflang.federated.FederateInstance
-import org.lflang.federated.launcher.FedTSLauncher
-import org.lflang.federated.serialization.SupportedSerializers
->>>>>>> ba0543f4
+
 import org.lflang.generator.CodeMap
 import org.lflang.generator.GeneratorBase
 import org.lflang.generator.GeneratorResult
@@ -48,14 +42,7 @@
 import org.lflang.generator.LFGeneratorContext
 import org.lflang.generator.SubContext
 import org.lflang.generator.TargetTypes
-<<<<<<< HEAD
-import org.lflang.generator.rust.RustFileConfig
-=======
-import org.lflang.generator.cpp.CppTypes
->>>>>>> ba0543f4
-import org.lflang.lf.Action
 import org.lflang.lf.Preamble
-import org.lflang.lf.VarRef
 import org.lflang.model
 import org.lflang.scoping.LFGlobalScopeProvider
 import org.lflang.util.FileUtil
@@ -451,162 +438,6 @@
 
     override fun getTargetTypes(): TargetTypes = TSTypes
 
-    /**
-<<<<<<< HEAD
-     * Return a TS type for the specified action.
-     * If the type has not been specified, return
-     * "Present" which is the base type for Actions.
-     * @param action The action
-     * @return The TS type.
-     */
-    private fun getActionType(action: Action): String {
-        return if (action.type != null) {
-            TSTypes.getTargetType(action.type)
-        } else {
-            "Present"
-        }
-    }
-
-    // Virtual methods.
-    override fun generateDelayBody(action: Action, port: VarRef): String {
-        return "actions.${action.name}.schedule(0, ${ASTUtils.generateVarRef(port)} as ${getActionType(action)});"
-    }
-
-    override fun generateForwardBody(action: Action, port: VarRef): String {
-        return "${ASTUtils.generateVarRef(port)} = ${action.name} as ${getActionType(action)};"
-    }
-
-    override fun generateDelayGeneric(): String {
-        return "T extends Present"
-=======
-     * Generate code for the body of a reaction that handles the
-     * action that is triggered by receiving a message from a remote
-     * federate.
-     * @param action The action.
-     * @param sendingPort The output port providing the data to send.
-     * @param receivingPort The ID of the destination port.
-     * @param receivingPortID The ID of the destination port.
-     * @param sendingFed The sending federate.
-     * @param receivingFed The destination federate.
-     * @param receivingBankIndex The receiving federate's bank index, if it is in a bank.
-     * @param receivingChannelIndex The receiving federate's channel index, if it is a multiport.
-     * @param type The type.
-     * @param isPhysical Indicates whether or not the connection is physical
-     * @param serializer The serializer used on the connection.
-     */
-    override fun generateNetworkReceiverBody(
-        action: Action,
-        sendingPort: VarRef,
-        receivingPort: VarRef,
-        receivingPortID: Int,
-        sendingFed: FederateInstance,
-        receivingFed: FederateInstance,
-        receivingBankIndex: Int,
-        receivingChannelIndex: Int,
-        type: InferredType,
-        isPhysical: Boolean,
-        serializer: SupportedSerializers
-    ): String {
-        return with(PrependOperator) {"""
-        |// generateNetworkReceiverBody
-        |if (${action.name} !== undefined) {
-        |    ${receivingPort.container.name}.${receivingPort.variable.name} = ${action.name};
-        |}
-        """.trimMargin()}
-    }
-
-    /**
-     * Generate code for the body of a reaction that handles an output
-     * that is to be sent over the network. This base class throws an exception.
-     * @param sendingPort The output port providing the data to send.
-     * @param receivingPort The ID of the destination port.
-     * @param receivingPortID The ID of the destination port.
-     * @param sendingFed The sending federate.
-     * @param sendingBankIndex The bank index of the sending federate, if it is a bank.
-     * @param sendingChannelIndex The channel index of the sending port, if it is a multiport.
-     * @param receivingFed The destination federate.
-     * @param type The type.
-     * @param isPhysical Indicates whether the connection is physical or not
-     * @param delay The delay value imposed on the connection using after
-     * @throws UnsupportedOperationException If the target does not support this operation.
-     * @param serializer The serializer used on the connection.
-     */
-    override fun generateNetworkSenderBody(
-        sendingPort: VarRef,
-        receivingPort: VarRef,
-        receivingPortID: Int,
-        sendingFed: FederateInstance,
-        sendingBankIndex: Int,
-        sendingChannelIndex: Int,
-        receivingFed: FederateInstance,
-        type: InferredType,
-        isPhysical: Boolean,
-        delay: Expression?,
-        serializer: SupportedSerializers
-    ): String {
-        return with(PrependOperator) {"""
-        |if (${sendingPort.container.name}.${sendingPort.variable.name} !== undefined) {
-        |    this.util.sendRTITimedMessage(${sendingPort.container.name}.${sendingPort.variable.name}, ${receivingFed.id}, ${receivingPortID});
-        |}
-        """.trimMargin()}
-    }
-
-
-    /**
-     * Generate code for the body of a reaction that sends a port status message for the given
-     * port if it is absent.
-     *
-     * @param port The port to generate the control reaction for
-     * @param portID The ID assigned to the port in the AST transformation
-     * @param receivingFederateID The ID of the receiving federate
-     * @param sendingBankIndex The bank index of the sending federate, if it is a bank.
-     * @param sendingChannelIndex The channel if a multiport
-     * @param delay The delay value imposed on the connection using after
-     */
-    override fun generateNetworkOutputControlReactionBody(
-        port: VarRef?,
-        portID: Int,
-        receivingFederateID: Int,
-        sendingBankIndex: Int,
-        sendingChannelIndex: Int,
-        delay: Expression?
-    ): String? {
-        return with(PrependOperator) {"""
-        |// TODO(hokeun): Figure out what to do for generateNetworkOutputControlReactionBody
-        """.trimMargin()}
-    }
-
-    /**
-     * Generate code for the body of a reaction that waits long enough so that the status
-     * of the trigger for the given port becomes known for the current logical time.
-     *
-     * @param port The port to generate the control reaction for
-     * @param maxSTP The maximum value of STP is assigned to reactions (if any)
-     * that have port as their trigger or source
-     */
-    override fun generateNetworkInputControlReactionBody(receivingPortID: Int, maxSTP: TimeValue?): String? {
-        return with(PrependOperator) {"""
-        |// TODO(hokeun): Figure out what to do for generateNetworkInputControlReactionBody
-        """.trimMargin()}
-    }
-
-    /**
-     * Add necessary code to the source and necessary build supports to
-     * enable the requested serializations in 'enabledSerializations'
-     */
-    override fun enableSupportForSerializationIfApplicable(cancelIndicator: CancelIndicator?) {
-        for (serializer in enabledSerializers) {
-            when (serializer) {
-                SupportedSerializers.NATIVE -> {
-                    // No need to do anything at this point.
-                    println("Native serializer is enabled.")
-                }
-                else -> throw UnsupportedOperationException("Unsupported serializer: $serializer");
-            }
-        }
->>>>>>> ba0543f4
-    }
-
     override fun getTarget(): Target {
         return Target.TS
     }
