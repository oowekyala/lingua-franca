--- conflicted
+++ resolved
@@ -230,16 +230,6 @@
      */
     public void doGenerate(Resource resource, LFGeneratorContext context) {
 
-<<<<<<< HEAD
-        GeneratorUtils.setTargetConfig(
-            context, GeneratorUtils.findTarget(fileConfig.resource), targetConfig, errorReporter
-        );
-=======
-        // FIXME: the signature can be reduced to only take context.
-        // The constructor also need not take a file config because this is tied to the context as well.
-        cleanIfNeeded(context);
->>>>>>> 7d525168
-
         printInfo(context.getMode());
 
         // Clear any IDE markers that may have been created by a previous build.
@@ -310,23 +300,6 @@
     }
 
     /**
-<<<<<<< HEAD
-=======
-     * Check if a clean was requested from the standalone compiler and perform
-     * the clean step.
-     */
-    protected void cleanIfNeeded(LFGeneratorContext context) {
-        if (context.getArgs().containsKey("clean")) {
-            try {
-                context.getFileConfig().doClean();
-            } catch (IOException e) {
-                System.err.println("WARNING: IO Error during clean");
-            }
-        }
-    }
-
-    /**
->>>>>>> 7d525168
      * Create a new instantiation graph. This is a graph where each node is a Reactor (not a ReactorInstance)
      * and an arc from Reactor A to Reactor B means that B contains an instance of A, constructed with a statement
      * like `a = new A();`  After creating the graph,
