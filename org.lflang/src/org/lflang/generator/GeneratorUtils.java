package org.lflang.generator;

import java.nio.file.Path;
import java.util.ArrayList;
import java.util.HashSet;
import java.util.List;

import org.eclipse.core.resources.IResource;
import org.eclipse.core.resources.ResourcesPlugin;
import org.eclipse.core.runtime.CoreException;
import org.eclipse.emf.common.util.URI;
import org.eclipse.emf.ecore.resource.Resource;
import org.eclipse.xtext.xbase.lib.IteratorExtensions;

import org.lflang.ASTUtils;
import org.lflang.ErrorReporter;
import org.lflang.FileConfig;
import org.lflang.TargetConfig;
import org.lflang.generator.LFGeneratorContext.Mode;
import org.lflang.TargetProperty;
import org.lflang.lf.Action;
import org.lflang.lf.ActionOrigin;
import org.lflang.lf.Instantiation;
import org.lflang.lf.KeyValuePair;
import org.lflang.lf.KeyValuePairs;
import org.lflang.lf.Reactor;
import org.lflang.lf.TargetDecl;

/**
 * A helper class with functions that may be useful for code
 * generators.
 * This is created to ease our transition from Xtend and
 * possibly Eclipse. All functions in this class should
 * instead be in GeneratorUtils.kt, but Eclipse cannot
 * handle Kotlin files.
 */
public class GeneratorUtils {

    private GeneratorUtils() {
        // utility class
    }

    /**
     * Return the target declaration found in the given resource.
     */
    public static TargetDecl findTargetDecl(Resource resource) {
        return findAll(resource, TargetDecl.class).iterator().next();
    }

    /**
<<<<<<< HEAD
     * Set the appropriate target properties based on the target properties of
     * the main .lf file and the given command-line arguments, if applicable.
     * @param args The commandline arguments to process.
     * @param target The target properties AST node.
     * @param errorReporter The error reporter to which errors should be sent.
     */
    public static TargetConfig getTargetConfig(
        Properties args,
        TargetDecl target,
        ErrorReporter errorReporter
    ) {
        final TargetConfig targetConfig = new TargetConfig(target); // FIXME: why not just do all of this in the constructor?
        if (target.getConfig() != null) {
            List<KeyValuePair> pairs = target.getConfig().getPairs();
            TargetProperty.set(targetConfig, pairs != null ? pairs : List.of(), errorReporter);
        }
        if (args.containsKey("no-compile")) {
            targetConfig.noCompile = true;
        }
        if (args.containsKey("no-verify")) {
            targetConfig.noVerify = true;
        }
        if (args.containsKey("docker")) {
            var arg = args.getProperty("docker");
            if (Boolean.parseBoolean(arg)) {
                targetConfig.dockerOptions = new DockerOptions();
            } else {
                targetConfig.dockerOptions = null;
            }
            // FIXME: this is pretty ad-hoc and does not account for more complex overrides yet.
        }
        if (args.containsKey("build-type")) {
            targetConfig.cmakeBuildType = (BuildType) UnionType.BUILD_TYPE_UNION.forName(args.getProperty("build-type"));
        }
        if (args.containsKey("logging")) {
            targetConfig.logLevel = LogLevel.valueOf(args.getProperty("logging").toUpperCase());
        }
        if (args.containsKey("workers")) {
            targetConfig.workers = Integer.parseInt(args.getProperty("workers"));
        }
        if (args.containsKey("threading")) {
            targetConfig.threading = Boolean.parseBoolean(args.getProperty("threading"));
        }
        if (args.containsKey("target-compiler")) {
            targetConfig.compiler = args.getProperty("target-compiler");
        }
        if (args.containsKey("scheduler")) {
            targetConfig.schedulerType = SchedulerOption.valueOf(
                args.getProperty("scheduler")
            );
            targetConfig.setByUser.add(TargetProperty.SCHEDULER);
        }
        if (args.containsKey("target-flags")) {
            targetConfig.compilerFlags.clear();
            if (!args.getProperty("target-flags").isEmpty()) {
                targetConfig.compilerFlags.addAll(List.of(
                    args.getProperty("target-flags").split(" ")
                ));
            }
        }
        if (args.containsKey("runtime-version")) {
            targetConfig.runtimeVersion = args.getProperty("runtime-version");
        }
        if (args.containsKey("external-runtime-path")) {
            targetConfig.externalRuntimePath = args.getProperty("external-runtime-path");
        }
        if (args.containsKey(TargetProperty.KEEPALIVE.description)) {
            targetConfig.keepalive = Boolean.parseBoolean(
                args.getProperty(TargetProperty.KEEPALIVE.description));
        }
        return targetConfig;
    }

    /**
=======
>>>>>>> 5a91a676
     * Look for physical actions in 'resource'.
     * If appropriate, set keepalive to true in
     * {@code targetConfig}.
     * This is a helper function for setTargetConfig. It
     * should not be used elsewhere.
     */
    public static void accommodatePhysicalActionsIfPresent(
        List<Resource> resources,
        boolean setsKeepAliveOptionAutomatically,
        TargetConfig targetConfig,
        ErrorReporter errorReporter
    ) {
        if (!setsKeepAliveOptionAutomatically) {
            return;
        }
        for (Resource resource : resources) {
            for (Action action : findAll(resource, Action.class)) {
                if (action.getOrigin() == ActionOrigin.PHYSICAL &&
                    // Check if the user has explicitly set keepalive to false
                    !targetConfig.setByUser.contains(TargetProperty.KEEPALIVE) &&
                    !targetConfig.keepalive
                ) {
                    // If not, set it to true
                    targetConfig.keepalive = true;
                    errorReporter.reportWarning(
                        action,
                        String.format(
                            "Setting %s to true because of the physical action %s.",
                            TargetProperty.KEEPALIVE.getDisplayName(),
                            action.getName()
                        )
                    );
                    return;
                }
            }
        }
    }

    /**
     * Return all instances of {@code eObjectType} in
     * {@code resource}.
     * @param resource A resource to be searched.
     * @param nodeType The type of the desired parse tree
     *                    nodes.
     * @param <T> The type of the desired parse tree nodes.
     * @return all instances of {@code eObjectType} in
     * {@code resource}
     */
    public static <T> Iterable<T> findAll(Resource resource, Class<T> nodeType) {
        return () -> IteratorExtensions.filter(resource.getAllContents(), nodeType);
    }

    /**
     * Return the resources that provide the given
     * reactors.
     * @param reactors The reactors for which to find
     *                 containing resources.
     * @return the resources that provide the given
     * reactors.
     */
    public static List<Resource> getResources(Iterable<Reactor> reactors) {
        HashSet<Resource> visited = new HashSet<>();
        List<Resource> resources = new ArrayList<>();
        for (Reactor r : reactors) {
            Resource resource = r.eResource();
            if (!visited.contains(resource)) {
                visited.add(resource);
                resources.add(resource);
            }
        }
        return resources;
    }

    /**
     * Return the {@code LFResource} representation of the
     * given resource.
     * @param resource The {@code Resource} to be
     *                 represented as an {@code LFResource}
     * @param srcGenBasePath The root directory for any
     * generated sources associated with the resource.
     * @param context The generator invocation context.
     * @param errorReporter An error message acceptor.
     * @return the {@code LFResource} representation of the
     * given resource.
     */
    public static LFResource getLFResource(
        Resource resource,
        Path srcGenBasePath,
        LFGeneratorContext context,
        ErrorReporter errorReporter
    ) {
        var target = ASTUtils.targetDecl(resource);
        KeyValuePairs config = target.getConfig();
        var targetConfig = new TargetConfig(target);
        if (config != null) {
            List<KeyValuePair> pairs = config.getPairs();
            TargetProperty.set(targetConfig, pairs != null ? pairs : List.of(), errorReporter);
        }
        FileConfig fc = LFGenerator.createFileConfig(resource, srcGenBasePath, context.getFileConfig().useHierarchicalBin);
        return new LFResource(resource, fc, targetConfig);
    }

    /**
     * If the mode is Mode.EPOCH (the code generator is running in an
     * Eclipse IDE), then refresh the project. This will ensure that
     * any generated files become visible in the project.
     * @param resource The resource.
     * @param compilerMode An indicator of whether Epoch is running.
     */
    public static void refreshProject(Resource resource, Mode compilerMode) {
        if (compilerMode == LFGeneratorContext.Mode.EPOCH) {
            URI uri = resource.getURI();
            if (uri.isPlatformResource()) { // This condition should normally be met when running Epoch
                IResource member = ResourcesPlugin.getWorkspace().getRoot().findMember(uri.toPlatformString(true));
                try {
                    member.getProject().refreshLocal(IResource.DEPTH_INFINITE, null);
                } catch (CoreException e) {
                    System.err.println("Unable to refresh workspace: " + e);
                }
            }
        }
    }

    /** Return whether the operating system is Windows. */
    public static boolean isHostWindows() {
        return System.getProperty("os.name").toLowerCase().contains("win");
    }

    /**
     * Check whether code can be generated; report any problems
     * and inform the context accordingly.
     * @return Whether it is possible to generate code.
     */
    public static boolean canGenerate(
        Boolean errorsOccurred,
        Instantiation mainDef,
        ErrorReporter errorReporter,
        LFGeneratorContext context
    ) {
        // stop if there are any errors found in the program by doGenerate() in GeneratorBase
        if (errorsOccurred) {
            context.finish(GeneratorResult.FAILED);
            return false;
        }
        // abort if there is no main reactor
        if (mainDef == null) {
            errorReporter.reportInfo("INFO: The given Lingua Franca program does not define a main reactor. Therefore, no code was generated.");
            context.finish(GeneratorResult.NOTHING);
            return false;
        }
        return true;
    }
}<|MERGE_RESOLUTION|>--- conflicted
+++ resolved
@@ -48,83 +48,6 @@
     }
 
     /**
-<<<<<<< HEAD
-     * Set the appropriate target properties based on the target properties of
-     * the main .lf file and the given command-line arguments, if applicable.
-     * @param args The commandline arguments to process.
-     * @param target The target properties AST node.
-     * @param errorReporter The error reporter to which errors should be sent.
-     */
-    public static TargetConfig getTargetConfig(
-        Properties args,
-        TargetDecl target,
-        ErrorReporter errorReporter
-    ) {
-        final TargetConfig targetConfig = new TargetConfig(target); // FIXME: why not just do all of this in the constructor?
-        if (target.getConfig() != null) {
-            List<KeyValuePair> pairs = target.getConfig().getPairs();
-            TargetProperty.set(targetConfig, pairs != null ? pairs : List.of(), errorReporter);
-        }
-        if (args.containsKey("no-compile")) {
-            targetConfig.noCompile = true;
-        }
-        if (args.containsKey("no-verify")) {
-            targetConfig.noVerify = true;
-        }
-        if (args.containsKey("docker")) {
-            var arg = args.getProperty("docker");
-            if (Boolean.parseBoolean(arg)) {
-                targetConfig.dockerOptions = new DockerOptions();
-            } else {
-                targetConfig.dockerOptions = null;
-            }
-            // FIXME: this is pretty ad-hoc and does not account for more complex overrides yet.
-        }
-        if (args.containsKey("build-type")) {
-            targetConfig.cmakeBuildType = (BuildType) UnionType.BUILD_TYPE_UNION.forName(args.getProperty("build-type"));
-        }
-        if (args.containsKey("logging")) {
-            targetConfig.logLevel = LogLevel.valueOf(args.getProperty("logging").toUpperCase());
-        }
-        if (args.containsKey("workers")) {
-            targetConfig.workers = Integer.parseInt(args.getProperty("workers"));
-        }
-        if (args.containsKey("threading")) {
-            targetConfig.threading = Boolean.parseBoolean(args.getProperty("threading"));
-        }
-        if (args.containsKey("target-compiler")) {
-            targetConfig.compiler = args.getProperty("target-compiler");
-        }
-        if (args.containsKey("scheduler")) {
-            targetConfig.schedulerType = SchedulerOption.valueOf(
-                args.getProperty("scheduler")
-            );
-            targetConfig.setByUser.add(TargetProperty.SCHEDULER);
-        }
-        if (args.containsKey("target-flags")) {
-            targetConfig.compilerFlags.clear();
-            if (!args.getProperty("target-flags").isEmpty()) {
-                targetConfig.compilerFlags.addAll(List.of(
-                    args.getProperty("target-flags").split(" ")
-                ));
-            }
-        }
-        if (args.containsKey("runtime-version")) {
-            targetConfig.runtimeVersion = args.getProperty("runtime-version");
-        }
-        if (args.containsKey("external-runtime-path")) {
-            targetConfig.externalRuntimePath = args.getProperty("external-runtime-path");
-        }
-        if (args.containsKey(TargetProperty.KEEPALIVE.description)) {
-            targetConfig.keepalive = Boolean.parseBoolean(
-                args.getProperty(TargetProperty.KEEPALIVE.description));
-        }
-        return targetConfig;
-    }
-
-    /**
-=======
->>>>>>> 5a91a676
      * Look for physical actions in 'resource'.
      * If appropriate, set keepalive to true in
      * {@code targetConfig}.
