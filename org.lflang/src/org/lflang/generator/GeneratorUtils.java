--- conflicted
+++ resolved
@@ -87,13 +87,9 @@
         if (args.containsKey("no-compile")) {
             targetConfig.noCompile = true;
         }
-<<<<<<< HEAD
-        if (context.getArgs().containsKey("no-verify")) {
+        if (args.containsKey("no-verify")) {
             targetConfig.noVerify = true;
         }
-        if (context.getArgs().containsKey("build-type")) {
-            targetConfig.cmakeBuildType = (BuildType) UnionType.BUILD_TYPE_UNION.forName(context.getArgs().getProperty("build-type"));
-=======
         if (args.containsKey("docker")) {
             var arg = args.getProperty("docker");
             if (Boolean.parseBoolean(arg)) {
@@ -105,7 +101,6 @@
         }
         if (args.containsKey("build-type")) {
             targetConfig.cmakeBuildType = (BuildType) UnionType.BUILD_TYPE_UNION.forName(args.getProperty("build-type"));
->>>>>>> 7d525168
         }
         if (args.containsKey("logging")) {
             targetConfig.logLevel = LogLevel.valueOf(args.getProperty("logging").toUpperCase());
