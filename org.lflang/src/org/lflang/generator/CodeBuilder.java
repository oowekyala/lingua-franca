--- conflicted
+++ resolved
@@ -194,14 +194,7 @@
      * @param reactor The reactor instance.
      */
     public void startScopedBlock(
-<<<<<<< HEAD
         ReactorInstance reactor
-=======
-        ReactorInstance reactor,
-        FederateInstance federate,
-        boolean isFederated,
-        boolean restrict
->>>>>>> f1c4e659
     ) {
         if (reactor != null && reactor.isBank()) {
             var index = CUtil.bankIndexName(reactor);
@@ -282,12 +275,7 @@
      *  port's parent.
      */
     public void startScopedRangeBlock(
-<<<<<<< HEAD
-        RuntimeRange<PortInstance> range, 
-=======
-        FederateInstance currentFederate,
         RuntimeRange<PortInstance> range,
->>>>>>> f1c4e659
         String runtimeIndex,
         String bankIndex,
         String channelIndex,
@@ -330,22 +318,7 @@
             var ciValue = rangeMR.getDigits().get(0);
             var riValue = rangeMR.get(nestedLevel);
             var biValue = (sizeMR > 1)? rangeMR.getDigits().get(1) : 0;
-<<<<<<< HEAD
-            pr(String.join("\n", 
-=======
-            if (isFederated) {
-                if (restrict) {
-                    // Special case. Have a bank of federates. Need that iteration
-                    // only cover the one federate. The last digit of the mixed-radix
-                    // number identifies the bank member (or is 0 if not within a bank).
-                    pr("if ("+rangeMR.get(sizeMR - 1)+" == "+currentFederate.bankIndex+") {");
-                    indent();
-                } else {
-                    startScopedBlock();
-                }
-            }
-            pr(String.join("\n",
->>>>>>> f1c4e659
+            pr(String.join("\n",
                 "int "+ri+" = "+riValue+"; SUPPRESS_UNUSED_WARNING("+ri+"); // Runtime index.",
                 "int "+ci+" = "+ciValue+"; SUPPRESS_UNUSED_WARNING("+ci+"); // Channel index.",
                 "int "+bi+" = "+biValue+"; SUPPRESS_UNUSED_WARNING("+bi+"); // Bank index.",
@@ -386,15 +359,8 @@
      * @param dstRange The destination range.
      */
     public void startScopedRangeBlock(
-<<<<<<< HEAD
-        SendRange srcRange, 
+        SendRange srcRange,
         RuntimeRange<PortInstance> dstRange
-=======
-        FederateInstance currentFederate,
-        SendRange srcRange,
-        RuntimeRange<PortInstance> dstRange,
-        boolean isFederated
->>>>>>> f1c4e659
     ) {
         var srcRangeMR = srcRange.startMR();
         var srcSizeMR = srcRangeMR.getRadixes().size();
@@ -402,20 +368,7 @@
         var dstNested = dstRange.instance.isOutput();
 
         pr("// Iterate over ranges "+srcRange+" and "+dstRange+".");
-
-<<<<<<< HEAD
         startScopedBlock();
-        
-=======
-        if (isFederated && srcRange.width == 1) {
-            // Skip this whole block if the src is not in the federate.
-            pr("if ("+srcRangeMR.get(srcRangeMR.numDigits() - 1)+" == "+currentFederate.bankIndex+") {");
-            indent();
-        } else {
-            startScopedBlock();
-        }
-
->>>>>>> f1c4e659
         if (srcRange.width > 1) {
             pr(String.join("\n",
                 "int src_start[] =  { "+joinObjects(srcRangeMR.getDigits(), ", ")+" };",
@@ -442,13 +395,8 @@
                 "SUPPRESS_UNUSED_WARNING("+sb+");"
             ));
         }
-<<<<<<< HEAD
-        
+
         startScopedRangeBlock(dstRange, dr, db, dc, dstNested);
-=======
-
-        startScopedRangeBlock(currentFederate, dstRange, dr, db, dc, dstNested, isFederated, true);
->>>>>>> f1c4e659
 
         if (srcRange.width > 1) {
             pr(String.join("\n",
@@ -460,19 +408,6 @@
                 "SUPPRESS_UNUSED_WARNING("+sb+");"
             ));
         }
-<<<<<<< HEAD
-=======
-
-        // The above startScopedRangeBlock() call will skip any iteration where the destination
-        // is a bank member is not in the federation. Here, we skip any iteration where the
-        // source is a bank member not in the federation.
-        if (isFederated && srcRange.width > 1) {
-            // The last digit of the mixed radix
-            // number identifies the bank (or is 0 if no bank).
-            pr("if (src_range_mr.digits[src_range_mr.size - 1] == "+currentFederate.bankIndex+") {");
-            indent();
-        }
->>>>>>> f1c4e659
     }
 
     public void endScopedBlock() {
@@ -536,14 +471,8 @@
      * @param dstRange The destination range.
      */
     public void endScopedRangeBlock(
-<<<<<<< HEAD
-        SendRange srcRange, 
+        SendRange srcRange,
         RuntimeRange<PortInstance> dstRange
-=======
-        SendRange srcRange,
-        RuntimeRange<PortInstance> dstRange,
-        boolean isFederated
->>>>>>> f1c4e659
     ) {
         if (srcRange.width > 1) {
             pr(String.join("\n",
