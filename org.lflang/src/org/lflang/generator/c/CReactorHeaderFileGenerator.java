package org.lflang.generator.c;

import java.io.IOException;
import java.nio.file.Path;
import java.util.Objects;
import java.util.function.Function;
import java.util.stream.Collectors;
import java.util.stream.Stream;

import org.lflang.ASTUtils;
import org.lflang.generator.CodeBuilder;
import org.lflang.lf.Instantiation;
import org.lflang.lf.LfFactory;
import org.lflang.lf.Parameter;
import org.lflang.lf.Reaction;
import org.lflang.lf.Reactor;
import org.lflang.lf.StateVar;
import org.lflang.lf.TriggerRef;
import org.lflang.lf.Type;
import org.lflang.lf.TypedVariable;
import org.lflang.lf.VarRef;
import org.lflang.util.FileUtil;

/** Generate user-visible header files. */
public class CReactorHeaderFileGenerator {

    /** Functional interface for generating auxiliary structs such as port structs. */
    public interface GenerateAuxiliaryStructs {
        void generate(CodeBuilder b, TypeParameterizedReactor r, boolean userFacing);
    }

<<<<<<< HEAD
    public static Path outputPath(CFileConfig fileConfig, TypeParameterizedReactor tpr) {
        return Path.of(Path.of(tpr.r().eResource().getURI().toFileString())
=======
    /** Return the path to the user-visible header file that would be generated for {@code r}. */
    public static Path outputPath(Reactor r) {
        return Path.of(Path.of(r.eResource().getURI().toFileString())
>>>>>>> 3e5e959b
                .getFileName().toString().replaceFirst("[.][^.]+$", ""))
            .resolve(tpr.getName() + ".h");
    }

<<<<<<< HEAD
    public static void doGenerate(CTypes types, TypeParameterizedReactor tpr, CFileConfig fileConfig, GenerateAuxiliaryStructs generator, Function<EObject, String> topLevelPreamble) throws IOException {
        String contents = generateHeaderFile(types, tpr, generator, topLevelPreamble.apply(tpr.r()));
        FileUtil.writeToFile(contents, fileConfig.getIncludePath().resolve(outputPath(fileConfig, tpr)));
=======
    /** Generate the user-visible header file for {@code r}. */
    public static void doGenerate(CTypes types, Reactor r, CFileConfig fileConfig, GenerateAuxiliaryStructs generator, Function<Reactor, String> topLevelPreamble) throws IOException {
        String contents = generateHeaderFile(types, r, generator, topLevelPreamble.apply(r));
        FileUtil.writeToFile(contents, fileConfig.getIncludePath().resolve(outputPath(r)));
>>>>>>> 3e5e959b
    }
    private static String generateHeaderFile(CTypes types, TypeParameterizedReactor tpr, GenerateAuxiliaryStructs generator, String topLevelPreamble) {
        CodeBuilder builder = new CodeBuilder();
        appendIncludeGuard(builder, tpr.r());
        builder.pr(topLevelPreamble);
        appendPoundIncludes(builder);
<<<<<<< HEAD
        appendSelfStruct(builder, types, tpr);
        generator.generate(builder, tpr, true);
        for (Reaction reaction : tpr.r().getReactions()) {
            appendSignature(builder, types, reaction, tpr);
=======
        appendSelfStruct(builder, types, r);
        generator.generate(builder, r, true);
        for (Reaction reaction : r.getReactions()) {
            appendSignature(builder, reaction, r);
>>>>>>> 3e5e959b
        }
        builder.pr("#endif");
        return builder.getCode();
    }

    private static void appendIncludeGuard(CodeBuilder builder, Reactor r) {
        String macro = CUtil.getName(r) + "_H";
        builder.pr("#ifndef " + macro);
        builder.pr("#define " + macro);
    }
    private static void appendPoundIncludes(CodeBuilder builder) {
        builder.pr("""
            #ifdef __cplusplus
            extern "C" {
            #endif
            #include "../include/api/api.h"
            #include "../include/api/set.h"
<<<<<<< HEAD
            #include "../include/api/generics.h"
            #include "../include/utils/type_converter.h"
=======
>>>>>>> 3e5e959b
            #include "../include/core/reactor.h"
            #ifdef __cplusplus
            }
            #endif
            """);
    }

<<<<<<< HEAD
    private static String userFacingSelfType(TypeParameterizedReactor tpr) {
        return tpr.getName().toLowerCase() + "_self_t";
=======
    /** The type name of the user-facing version of the self struct. */
    private static String userFacingSelfType(Reactor r) {
        return r.getName().toLowerCase() + "_self_t";
>>>>>>> 3e5e959b
    }

    private static void appendSelfStruct(CodeBuilder builder, CTypes types, TypeParameterizedReactor tpr) {
        builder.pr("typedef struct " + userFacingSelfType(tpr) + "{");
        for (Parameter p : tpr.r().getParameters()) {
            builder.pr(types.getTargetType(p) + " " + p.getName() + ";");
        }
        for (StateVar s : tpr.r().getStateVars()) {
            builder.pr(types.getTargetType(s) + " " + s.getName() + ";");
        }
        builder.pr("int end[0]; // placeholder; MSVC does not compile empty structs");
        builder.pr("} " + userFacingSelfType(tpr) + ";");
    }

<<<<<<< HEAD
    private static void appendSignature(CodeBuilder builder, CTypes types, Reaction r, TypeParameterizedReactor tpr) {
        if (r.getName() != null) builder.pr("void " + r.getName() + "(" + reactionParameters(types, r, tpr) + ");");
    }

    private static String reactionParameters(CTypes types, Reaction r, TypeParameterizedReactor tpr) {
        return Stream.concat(Stream.of(userFacingSelfType(tpr) + "* self"), ioTypedVariableStream(r)
            .map((tv) -> tpr.getName().toLowerCase() + "_" + tv.getName() + "_t* " + tv.getName()))
            .collect(Collectors.joining(", "));
    }

    public static String reactionArguments(CTypes types, Reaction r, TypeParameterizedReactor tpr) {
        return Stream.concat(Stream.of(getApiSelfStruct(tpr)), ioTypedVariableStream(r)
                .map(it -> String.format("((%s*) %s)", CGenerator.variableStructType(it, tpr, true), it.getName())))
            .collect(Collectors.joining(", "));
    }

    private static String getApiSelfStruct(TypeParameterizedReactor tpr) {
        return "(" + userFacingSelfType(tpr) + "*) (((char*) self) + sizeof(self_base_t))";
=======
    /** Generate the signature of the reaction function of {@code r}. */
    private static void appendSignature(CodeBuilder builder, Reaction r, Reactor reactor) {
        if (r.getName() != null) builder.pr("void " + r.getName() + "(" + reactionParameters(r, reactor) + ");");
    }
    /** Return a string representation of the parameters of the reaction function of {@code r}. */
    private static String reactionParameters(Reaction r, Reactor reactor) {
        return Stream.concat(Stream.of(userFacingSelfType(reactor) + "* self"), portVariableStream(r, reactor)
            .map(it -> it.getType(true) + " " + it.getName()))
            .collect(Collectors.joining(", "));
    }

    /** Generate initialization code that is needed if {@code r} is not inlined. */
    public static String nonInlineInitialization(Reaction r, Reactor reactor) {
        var mainDef = LfFactory.eINSTANCE.createInstantiation();
        mainDef.setName(reactor.getName());
        mainDef.setReactorClass(ASTUtils.findMainReactor(reactor.eResource()));
        return portVariableStream(r, reactor)
            .map(it -> it.container == null ? "" : it.getWidth() == null ?
                String.format("%s %s = (%s) %s;", it.getType(false), it.getAlias(), it.getType(false), it.getRvalue())
                : String.format("""
                    %s %s[%s];
                    for (int i = 0; i < %s; i++) {
                        %s[i] = (%s) self->_lf_%s[i].%s;
                    }
                    """,
                    it.getType(true).replaceFirst("\\*", ""),
                    it.getAlias(),
                    CReactionGenerator.maxContainedReactorBankWidth(
                        reactor.getInstantiations().stream()
                            .filter(instantiation -> ASTUtils.toDefinition(instantiation.getReactorClass()).equals(it.r))
                            .findAny().orElseThrow(),
                        null, 0, mainDef),
                    "self->_lf_"+it.container.getName()+"_width",
                    it.getAlias(),
                    it.getType(true).replaceFirst("\\*", ""),
                    it.container.getName(),
                    it.getName()))
            .collect(Collectors.joining("\n"));
    }

    /** Return a string representation of the arguments passed to the function for {@code r}. */
    public static String reactionArguments(Reaction r, Reactor reactor) {
        return Stream.concat(Stream.of(getApiSelfStruct(reactor)), portVariableStream(r, reactor)
                .map(it -> String.format("((%s) %s)", it.getType(true), it.getAlias())))
            .collect(Collectors.joining(", "));
    }

    /** Return code for extracting the user-facing part of the self struct from the self struct. */
    private static String getApiSelfStruct(Reactor reactor) {
        return "(" + userFacingSelfType(reactor) + "*) (((char*) self) + sizeof(self_base_t))";
>>>>>>> 3e5e959b
    }

    /** Return a stream of all ports referenced by the signature of {@code r}. */
    private static Stream<PortVariable> portVariableStream(Reaction r, Reactor defaultReactorClass) {
        return varRefStream(r)
            .map(it -> it.getVariable() instanceof TypedVariable tv ?
                new PortVariable(
                    tv,
                    ASTUtils.toDefinition(it.getContainer() == null ? defaultReactorClass : it.getContainer().getReactorClass()),
                    it.getContainer())
                : null)
            .filter(Objects::nonNull);
    }

    /**
     * A variable that refers to a port.
     * @param tv The variable of the variable reference.
     * @param r The reactor that contains the port.
     * @param container The {@code Instantiation} referenced in the obtaining of {@code tv}, if
     * applicable; {@code null} otherwise.
     */
    private record PortVariable(TypedVariable tv, Reactor r, Instantiation container) {
        String getType(boolean userFacing) {
            var typeName = container == null ?
                CGenerator.variableStructType(tv, r, userFacing)
                : CPortGenerator.localPortName(container.getReactorClass(), getName());
            var isMultiport = ASTUtils.isMultiport(ASTUtils.allPorts(r).stream()
                    .filter(it -> it.getName().equals(tv.getName()))
                    .findAny().orElseThrow());
            return typeName + "*" + (getWidth() != null ? "*" : "") + (isMultiport ? "*" : "");
        }
        /** The name of the variable as it appears in the LF source. */
        String getName() {
            return tv.getName();
        }
        /** The alias of the variable that should be used in code generation. */
        String getAlias() {
            return getName();  // TODO: avoid naming conflicts
        }
        /** The width of the container, if applicable. */
        String getWidth() {
            return container == null || container.getWidthSpec() == null ? null : "self->_lf_"+r.getName()+"_width";
        }
        /** The representation of this port as used by the LF programmer. */
        String getRvalue() {
            return container == null ? getName() : container.getName() + "." + getName();
        }
    }

    private static Stream<VarRef> inputVarRefStream(Reaction reaction) {
        return varRefStream(Stream.concat(reaction.getTriggers().stream(), reaction.getSources().stream()));
    }

    private static Stream<VarRef> varRefStream(Stream<TriggerRef> toFilter) {
        return toFilter.map(it -> it instanceof VarRef v ? v : null)
            .filter(Objects::nonNull);
    }

    private static Stream<VarRef> outputVarRefStream(Reaction reaction) {
        return reaction.getEffects().stream();
    }

    private static Stream<VarRef> varRefStream(Reaction reaction) {
        return Stream.concat(inputVarRefStream(reaction), outputVarRefStream(reaction));
    }
}<|MERGE_RESOLUTION|>--- conflicted
+++ resolved
@@ -29,45 +29,26 @@
         void generate(CodeBuilder b, TypeParameterizedReactor r, boolean userFacing);
     }
 
-<<<<<<< HEAD
-    public static Path outputPath(CFileConfig fileConfig, TypeParameterizedReactor tpr) {
+    /** Return the path to the user-visible header file that would be generated for {@code r}. */
+    public static Path outputPath(TypeParameterizedReactor tpr) {
         return Path.of(Path.of(tpr.r().eResource().getURI().toFileString())
-=======
-    /** Return the path to the user-visible header file that would be generated for {@code r}. */
-    public static Path outputPath(Reactor r) {
-        return Path.of(Path.of(r.eResource().getURI().toFileString())
->>>>>>> 3e5e959b
                 .getFileName().toString().replaceFirst("[.][^.]+$", ""))
             .resolve(tpr.getName() + ".h");
     }
 
-<<<<<<< HEAD
-    public static void doGenerate(CTypes types, TypeParameterizedReactor tpr, CFileConfig fileConfig, GenerateAuxiliaryStructs generator, Function<EObject, String> topLevelPreamble) throws IOException {
+    public static void doGenerate(CTypes types, TypeParameterizedReactor tpr, CFileConfig fileConfig, GenerateAuxiliaryStructs generator, Function<Reactor, String> topLevelPreamble) throws IOException {
         String contents = generateHeaderFile(types, tpr, generator, topLevelPreamble.apply(tpr.r()));
-        FileUtil.writeToFile(contents, fileConfig.getIncludePath().resolve(outputPath(fileConfig, tpr)));
-=======
-    /** Generate the user-visible header file for {@code r}. */
-    public static void doGenerate(CTypes types, Reactor r, CFileConfig fileConfig, GenerateAuxiliaryStructs generator, Function<Reactor, String> topLevelPreamble) throws IOException {
-        String contents = generateHeaderFile(types, r, generator, topLevelPreamble.apply(r));
-        FileUtil.writeToFile(contents, fileConfig.getIncludePath().resolve(outputPath(r)));
->>>>>>> 3e5e959b
+        FileUtil.writeToFile(contents, fileConfig.getIncludePath().resolve(outputPath(tpr)));
     }
     private static String generateHeaderFile(CTypes types, TypeParameterizedReactor tpr, GenerateAuxiliaryStructs generator, String topLevelPreamble) {
         CodeBuilder builder = new CodeBuilder();
         appendIncludeGuard(builder, tpr.r());
         builder.pr(topLevelPreamble);
         appendPoundIncludes(builder);
-<<<<<<< HEAD
         appendSelfStruct(builder, types, tpr);
         generator.generate(builder, tpr, true);
         for (Reaction reaction : tpr.r().getReactions()) {
-            appendSignature(builder, types, reaction, tpr);
-=======
-        appendSelfStruct(builder, types, r);
-        generator.generate(builder, r, true);
-        for (Reaction reaction : r.getReactions()) {
-            appendSignature(builder, reaction, r);
->>>>>>> 3e5e959b
+            appendSignature(builder, reaction, tpr);
         }
         builder.pr("#endif");
         return builder.getCode();
@@ -85,11 +66,6 @@
             #endif
             #include "../include/api/api.h"
             #include "../include/api/set.h"
-<<<<<<< HEAD
-            #include "../include/api/generics.h"
-            #include "../include/utils/type_converter.h"
-=======
->>>>>>> 3e5e959b
             #include "../include/core/reactor.h"
             #ifdef __cplusplus
             }
@@ -97,14 +73,8 @@
             """);
     }
 
-<<<<<<< HEAD
     private static String userFacingSelfType(TypeParameterizedReactor tpr) {
         return tpr.getName().toLowerCase() + "_self_t";
-=======
-    /** The type name of the user-facing version of the self struct. */
-    private static String userFacingSelfType(Reactor r) {
-        return r.getName().toLowerCase() + "_self_t";
->>>>>>> 3e5e959b
     }
 
     private static void appendSelfStruct(CodeBuilder builder, CTypes types, TypeParameterizedReactor tpr) {
@@ -119,33 +89,17 @@
         builder.pr("} " + userFacingSelfType(tpr) + ";");
     }
 
-<<<<<<< HEAD
-    private static void appendSignature(CodeBuilder builder, CTypes types, Reaction r, TypeParameterizedReactor tpr) {
-        if (r.getName() != null) builder.pr("void " + r.getName() + "(" + reactionParameters(types, r, tpr) + ");");
-    }
-
-    private static String reactionParameters(CTypes types, Reaction r, TypeParameterizedReactor tpr) {
-        return Stream.concat(Stream.of(userFacingSelfType(tpr) + "* self"), ioTypedVariableStream(r)
-            .map((tv) -> tpr.getName().toLowerCase() + "_" + tv.getName() + "_t* " + tv.getName()))
-            .collect(Collectors.joining(", "));
-    }
-
-    public static String reactionArguments(CTypes types, Reaction r, TypeParameterizedReactor tpr) {
-        return Stream.concat(Stream.of(getApiSelfStruct(tpr)), ioTypedVariableStream(r)
-                .map(it -> String.format("((%s*) %s)", CGenerator.variableStructType(it, tpr, true), it.getName())))
-            .collect(Collectors.joining(", "));
+    private static void appendSignature(CodeBuilder builder, Reaction r, TypeParameterizedReactor tpr) {
+        if (r.getName() != null) builder.pr("void " + r.getName() + "(" + reactionParameters(r, tpr) + ");");
     }
 
     private static String getApiSelfStruct(TypeParameterizedReactor tpr) {
         return "(" + userFacingSelfType(tpr) + "*) (((char*) self) + sizeof(self_base_t))";
-=======
-    /** Generate the signature of the reaction function of {@code r}. */
-    private static void appendSignature(CodeBuilder builder, Reaction r, Reactor reactor) {
-        if (r.getName() != null) builder.pr("void " + r.getName() + "(" + reactionParameters(r, reactor) + ");");
-    }
+    }
+
     /** Return a string representation of the parameters of the reaction function of {@code r}. */
-    private static String reactionParameters(Reaction r, Reactor reactor) {
-        return Stream.concat(Stream.of(userFacingSelfType(reactor) + "* self"), portVariableStream(r, reactor)
+    private static String reactionParameters(Reaction r, TypeParameterizedReactor tpr) {
+        return Stream.concat(Stream.of(userFacingSelfType(tpr) + "* self"), portVariableStream(r, tpr.r())
             .map(it -> it.getType(true) + " " + it.getName()))
             .collect(Collectors.joining(", "));
     }
@@ -180,16 +134,10 @@
     }
 
     /** Return a string representation of the arguments passed to the function for {@code r}. */
-    public static String reactionArguments(Reaction r, Reactor reactor) {
-        return Stream.concat(Stream.of(getApiSelfStruct(reactor)), portVariableStream(r, reactor)
+    public static String reactionArguments(Reaction r, TypeParameterizedReactor reactor) {
+        return Stream.concat(Stream.of(getApiSelfStruct(reactor)), portVariableStream(r, reactor.r())
                 .map(it -> String.format("((%s) %s)", it.getType(true), it.getAlias())))
             .collect(Collectors.joining(", "));
-    }
-
-    /** Return code for extracting the user-facing part of the self struct from the self struct. */
-    private static String getApiSelfStruct(Reactor reactor) {
-        return "(" + userFacingSelfType(reactor) + "*) (((char*) self) + sizeof(self_base_t))";
->>>>>>> 3e5e959b
     }
 
     /** Return a stream of all ports referenced by the signature of {@code r}. */
