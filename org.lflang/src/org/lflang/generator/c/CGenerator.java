--- conflicted
+++ resolved
@@ -534,23 +534,12 @@
                     fileConfig.getSrcGenPath().resolve("toolchain/Arduino-toolchain.cmake"),
                     true
                 );
-
-<<<<<<< HEAD
                 StringBuilder s = new StringBuilder();
                 s.append("set(ARDUINO_BOARD \"");
-                s.append(targetConfig.platformOptions.board.getBoardName());
                 s.append("\")");
-                FileUtil.writeToFile(s.toString(),
-                    fileConfig.getSrcGenPath().resolve("toolchain/BoardOptions.cmake"));
-            }
-=======
-                    StringBuilder s = new StringBuilder();
-                    s.append("set(ARDUINO_BOARD \"");
-                    s.append("\")");
-                    FileUtil.writeToFile(s.toString(),
-                        fileConfig.getSrcGenPath().resolve("toolchain/BoardOptions.cmake"));
-                }
->>>>>>> a2b5e685
+                FileUtil.writeToFile(s.toString(), fileConfig.getSrcGenPath().resolve("toolchain/BoardOptions.cmake"));
+            }
+
 
                 // If Zephyr target then copy default config and board files 
                 //  for Zephyr support
