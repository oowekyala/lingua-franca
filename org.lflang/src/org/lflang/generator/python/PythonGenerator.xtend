/* Generator for the Python target. */

/*************
Copyright (c) 2019, The University of California at Berkeley.

Redistribution and use in source and binary forms, with or without modification,
are permitted provided that the following conditions are met:

1. Redistributions of source code must retain the above copyright notice,
   this list of conditions and the following disclaimer.

2. Redistributions in binary form must reproduce the above copyright notice,
   this list of conditions and the following disclaimer in the documentation
   and/or other materials provided with the distribution.

THIS SOFTWARE IS PROVIDED BY THE COPYRIGHT HOLDERS AND CONTRIBUTORS "AS IS" AND ANY
EXPRESS OR IMPLIED WARRANTIES, INCLUDING, BUT NOT LIMITED TO, THE IMPLIED WARRANTIES OF
MERCHANTABILITY AND FITNESS FOR A PARTICULAR PURPOSE ARE DISCLAIMED. IN NO EVENT SHALL
THE COPYRIGHT HOLDER OR CONTRIBUTORS BE LIABLE FOR ANY DIRECT, INDIRECT, INCIDENTAL,
SPECIAL, EXEMPLARY, OR CONSEQUENTIAL DAMAGES (INCLUDING, BUT NOT LIMITED TO,
PROCUREMENT OF SUBSTITUTE GOODS OR SERVICES; LOSS OF USE, DATA, OR PROFITS; OR BUSINESS
INTERRUPTION) HOWEVER CAUSED AND ON ANY THEORY OF LIABILITY, WHETHER IN CONTRACT,
STRICT LIABILITY, OR TORT (INCLUDING NEGLIGENCE OR OTHERWISE) ARISING IN ANY WAY OUT OF
THE USE OF THIS SOFTWARE, EVEN IF ADVISED OF THE POSSIBILITY OF SUCH DAMAGE.
***************/

package org.lflang.generator.python

import java.io.File
import java.util.ArrayList
import java.util.LinkedHashSet
import java.util.List
import org.eclipse.emf.ecore.resource.Resource
import org.eclipse.xtext.generator.IFileSystemAccess2
import org.eclipse.xtext.generator.IGeneratorContext
import org.eclipse.xtext.util.CancelIndicator
import org.lflang.ErrorReporter
import org.lflang.FileConfig
import org.lflang.InferredType
import org.lflang.JavaAstUtils
import org.lflang.Target
import org.lflang.TargetConfig
import org.lflang.TargetProperty.CoordinationType
import org.lflang.federated.FedFileConfig
import org.lflang.federated.FederateInstance
import org.lflang.federated.PythonGeneratorExtension
import org.lflang.federated.launcher.FedPyLauncher
import org.lflang.federated.serialization.FedNativePythonSerialization
import org.lflang.federated.serialization.SupportedSerializers
import org.lflang.generator.JavaGeneratorUtils
import org.lflang.generator.ParameterInstance
import org.lflang.generator.ReactionInstance
import org.lflang.generator.ReactorInstance
import org.lflang.generator.c.CCompiler
import org.lflang.generator.c.CGenerator
import org.lflang.generator.c.CUtil
import org.lflang.lf.Action
import org.lflang.lf.Delay
import org.lflang.lf.Input
import org.lflang.lf.Instantiation
import org.lflang.lf.Model
import org.lflang.lf.Output
import org.lflang.lf.Parameter
import org.lflang.lf.Port
import org.lflang.lf.Reaction
import org.lflang.lf.Reactor
import org.lflang.lf.ReactorDecl
import org.lflang.lf.StateVar
import org.lflang.lf.TriggerRef
import org.lflang.lf.Value
import org.lflang.lf.VarRef

import static extension org.lflang.ASTUtils.*
import static extension org.lflang.JavaAstUtils.*

/** 
 * Generator for Python target. This class generates Python code defining each reactor
 * class given in the input .lf file and imported .lf files.
 * 
 * Each class will contain all the reaction functions defined by the user in order, with the necessary ports/actions given as parameters.
 * Moreover, each class will contain all state variables in native Python format.
 * 
 * A backend is also generated using the CGenerator that interacts with the C code library (see CGenerator.xtend).
 * The backend is responsible for passing arguments to the Python reactor functions.
 *
 * @author{Soroush Bateni <soroush@utdallas.edu>}
 */
class PythonGenerator extends CGenerator {
	
	// Used to add statements that come before reactor classes and user code
    var pythonPreamble = new StringBuilder()

    // Used to add module requirements to setup.py (delimited with ,)
    var pythonRequiredModules = new StringBuilder()

    var PythonTypes types;

    new(FileConfig fileConfig, ErrorReporter errorReporter) {
        super(fileConfig, errorReporter)
        // set defaults
        targetConfig.compiler = "gcc"
        targetConfig.compilerFlags = newArrayList // -Wall -Wconversion"
        targetConfig.linkerFlags = ""
        types = new PythonTypes(errorReporter)
    }
    	
    /** 
    * Generic struct for ports with primitive types and
    * statically allocated arrays in Lingua Franca.
    * This template is defined as
    *   typedef struct {
    *       PyObject* value;
    *       bool is_present;
    *       int num_destinations;
    *       FEDERATED_CAPSULE_EXTENSION
    *   } generic_port_instance_struct;
    *
    * @see reactor-c-py/lib/pythontarget.h
    */
	val generic_port_type =  "generic_port_instance_struct"

    /** 
    * Generic struct for ports with dynamically allocated
    * array types (a.k.a. token types) in Lingua Franca.
    * This template is defined as
    *   typedef struct {
    *       PyObject_HEAD
    *       PyObject* value;
    *       bool is_present;
    *       int num_destinations;
    *       lf_token_t* token;
    *       int length;
    *       FEDERATED_CAPSULE_EXTENSION
    *   } generic_port_instance_with_token_struct;
    *
    * @see reactor-c-py/lib/pythontarget.h
    */
	val generic_port_type_with_token = "generic_port_instance_with_token_struct"
    
    /**
     * Generic struct for actions.
     * This template is defined as
     *   typedef struct {
     *      trigger_t* trigger;
     *      PyObject* value;
     *      bool is_present;
     *      bool has_value;
     *      lf_token_t* token;
     *      FEDERATED_CAPSULE_EXTENSION
     *   } generic_action_instance_struct;
     * 
     * @see reactor-c-py/lib/pythontarget.h
     */
    val generic_action_type = "generic_action_instance_struct"
	
	/** Returns the Target enum for this generator */
    override getTarget() {
        return Target.Python
    }
    
    ////////////////////////////////////////////
    //// Public methods
    override printInfo() {
        println("Generating code for: " + fileConfig.resource.getURI.toString)
        println('******** Mode: ' + fileConfig.compilerMode)
        println('******** Generated sources: ' + fileConfig.getSrcGenPath)
    }
    
    /**
     * Print information about necessary steps to install the supporting
     * Python C extension for the generated program.
     * 
     * @note Only needed if no-compile is set to true
     */
    def printSetupInfo() {
        println('''
        
        #####################################
        To compile and install the generated code, do:
            
            cd «fileConfig.srcGenPath»«File.separator»
            python3 -m pip install --force-reinstall .
        ''');
    }
    
    /**
     * Print information on how to execute the generated program.
     */
    def printRunInfo() {
        println('''
        
        #####################################
        To run the generated program, use:
            
            python3 «fileConfig.srcGenPath»«File.separator»«topLevelName».py
        
        #####################################
        ''');
    }
    
    /**
     * Print information on how to execute the generated federation.
     */
    def printFedRunInfo() {
        println('''
        
        #####################################
        To run the generated program, run:
            
            bash «fileConfig.binPath»/«fileConfig.name»
        
        #####################################
        ''');
    }

    override getTargetTypes() {
        return types;
    }
    
    ////////////////////////////////////////////
    //// Protected methods
    
     /**
     * Override to convert some C types to their
     * Python equivalent.
     * Examples:
     * true/false -> True/False
     * @param v A value
     * @return A value string in the target language
     */
    private def getPythonTargetValue(Value v) {
        var String returnValue = "";
        switch(v.toText) {
            case "false": returnValue = "False"
            case "true": returnValue = "True"
            default: returnValue = CUtil.VG.getTargetValue(v)
        }
        
        // Parameters in Python are always prepended with a 'self.'
        // predicate. Therefore, we need to append the returned value
        // if it is a parameter.
        if (v.parameter !== null) {
            returnValue = "self." + returnValue;
        }
        
        return returnValue;
    }
    
    /**
     * Create a list of state initializers in target code.
     * 
     * @param state The state variable to create initializers for
     * @return A list of initializers in target code
     */
    protected def List<String> getPythonInitializerList(StateVar state) {
        if (!state.isInitialized) {
            return null
        }

        var list = new ArrayList<String>();

        for (i : state?.init) {
            if (i.parameter !== null) {
                list.add(i.parameter.name)
            } else if (state.isOfTimeType) {
                list.add(CUtil.VG.getTargetTime(i))
            } else {
                list.add(i.pythonTargetValue)
            }
        }
        return list
    }
    
     /**
     * Create a Python tuple for parameter initialization in target code.
     * 
     * @param p The parameter instance to create initializers for
     * @return Initialization code
     */
     protected def String getPythonInitializer(StateVar state) throws Exception {        
            if (state.init.size > 1) {
                // state variables are initialized as mutable lists
                return state.init.join('[', ', ', ']', [it.pythonTargetValue])
            } else if (state.isInitialized) {
                return state.init.get(0).getPythonTargetValue
            } else {
                return "None"
            }
        
    }
    
     /**
     * Create a Python list for parameter initialization in target code.
     * 
     * @param p The parameter instance to create initializers for
     * @return Initialization code
     */
     protected def String getPythonInitializer(ParameterInstance p) {        
            if (p.getInitialValue.size > 1) {
                // parameters are initialized as immutable tuples
                return p.getInitialValue.join('(', ', ', ')', [it.pythonTargetValue])
            } else {
                return p.getInitialValue.get(0).getPythonTargetValue
            }
        
    }
    
    /**
     * Create a Python list for parameter initialization in target code.
     * 
     * @param p The parameter to create initializers for
     * @return Initialization code
     */
     protected def String getPythonInitializer(Parameter p) {        
            if (p.init.size > 1) {
                // parameters are initialized as immutable tuples
                return p.init.join('(', ', ', ')', [it.pythonTargetValue])
            } else {
                return p.init.get(0).pythonTargetValue
            }
        
    }
    
    /**
     * Generate parameters and their respective initialization code for a reaction function
     * The initialization code is put at the beginning of the reaction before user code
     * @param parameters The parameters used for function definition
     * @param inits The initialization code for those paramters
     * @param decl Reactor declaration
     * @param reaction The reaction to be used to generate parameters for
     */
    def generatePythonReactionParametersAndInitializations(StringBuilder parameters, StringBuilder inits, ReactorDecl decl,
        Reaction reaction) {
        val reactor = decl.toDefinition
        var generatedParams = new LinkedHashSet<String>()

        // Handle triggers
        for (TriggerRef trigger : reaction.triggers ?: emptyList) {
            if (trigger instanceof VarRef) {
                if (trigger.variable instanceof Port) {
                    if (trigger.variable instanceof Input) {
                        if ((trigger.variable as Input).isMutable) {
                            generatedParams.add('''mutable_«trigger.variable.name»''')

                            // Create a deep copy                            
                            if (JavaAstUtils.isMultiport(trigger.variable as Input)) {
                                inits.
                                    append('''«trigger.variable.name» = [Make() for i in range(len(mutable_«trigger.variable.name»))]
                                    ''')
                                inits.append('''for i in range(len(mutable_«trigger.variable.name»)):
                                ''')
                                inits.
                                    append('''    «trigger.variable.name»[i].value = copy.deepcopy(mutable_«trigger.variable.name»[i].value)
                                    ''')
                            } else {
                                inits.append('''«trigger.variable.name» = Make
                                ''')
                                inits.
                                    append('''«trigger.variable.name».value = copy.deepcopy(mutable_«trigger.variable.name».value)
                                    ''')
                            }
                        } else {
                            generatedParams.add(trigger.variable.name)
                        }
                    } else {
                        // Handle contained reactors' ports
                        generatedParams.add('''«trigger.container.name»_«trigger.variable.name»''')
                        inits.append('''«trigger.container.name» = Make
                        ''')
                        inits.
                            append('''«trigger.container.name».«trigger.variable.name» = «trigger.container.name»_«trigger.variable.name»
                            ''')
                    }

                } else if (trigger.variable instanceof Action) {
                    generatedParams.add(trigger.variable.name)
                }
            }
        }

        // Handle non-triggering inputs
        if (reaction.triggers === null || reaction.triggers.size === 0) {
            for (input : reactor.inputs ?: emptyList) {
                generatedParams.add(input.name)
                if (input.isMutable) {
                    // Create a deep copy
                    inits.append('''«input.name» = copy.deepcopy(«input.name»)
                    ''')
                }
            }
        }
        for (src : reaction.sources ?: emptyList) {
            if (src.variable instanceof Output) {
                // Output of a contained reactor
                generatedParams.add('''«src.container.name»_«src.variable.name»''')
                inits.append('''«src.container.name» = Make
                ''')
                inits.append('''«src.container.name».«src.variable.name» = «src.container.name»_«src.variable.name»
                ''')
            } else {
                generatedParams.add(src.variable.name)
                if (src.variable instanceof Input) {
                    if ((src.variable as Input).isMutable) {
                        // Create a deep copy
                        inits.append('''«src.variable.name» = copy.deepcopy(«src.variable.name»)
                        ''')
                    }
                }
            }
        }

        // Handle effects
        for (effect : reaction.effects ?: emptyList) {
            if (effect.variable instanceof Input) {
                generatedParams.add('''«effect.container.name»_«effect.variable.name»''')
                inits.append('''«effect.container.name» = Make
                ''')
                inits.
                    append('''«effect.container.name».«effect.variable.name» = «effect.container.name»_«effect.variable.name»
                    ''')
            } else {
                generatedParams.add(effect.variable.name)
                if (effect.variable instanceof Port) {
                    if (JavaAstUtils.isMultiport(effect.variable as Port)) {
                        // Handle multiports           
                    }
                }
            }
        }

        // Fill out the StrinBuilder parameters
        for (s : generatedParams) {
            parameters.append(''', «s»''')
        }

    }
    
    /**
     * Handle initialization for state variable
     * @param state a state variable
     */
    def String getTargetInitializer(StateVar state) {
        if(!state.isInitialized)
        {
            return '''None'''
        }
        
        '''«FOR init : state.pythonInitializerList SEPARATOR ", "»«init»«ENDFOR»'''
    }
    
    
    /**
     * Wrapper function for the more elaborate generatePythonReactorClass that keeps track
     * of visited reactors to avoid duplicate generation
     * @param instance The reactor instance to be generated
     * @param pythonClasses The class definition is appended to this string builder
     * @param federate The federate instance for the reactor instance
     * @param instantiatedClasses A list of visited instances to avoid generating duplicates
     */
    def generatePythonReactorClass(ReactorInstance instance, StringBuilder pythonClasses, FederateInstance federate)
    {
        var instantiatedClasses = new ArrayList<String>()
        generatePythonReactorClass(instance, pythonClasses, federate, instantiatedClasses)
    }
    
    
    /**
     * Generate a Python class corresponding to decl
     * @param instance The reactor instance to be generated
     * @param pythonClasses The class definition is appended to this string builder
     * @param federate The federate instance for the reactor instance
     * @param instantiatedClasses A list of visited instances to avoid generating duplicates
     */
    def void generatePythonReactorClass(ReactorInstance instance, StringBuilder pythonClasses,
        FederateInstance federate, ArrayList<String> instantiatedClasses) {
        if (instance !== this.main && !federate.contains(instance)) {
            return
        }

        // Invalid use of the function
        if (instantiatedClasses === null) {
            return
        }

        val decl = instance.definition.reactorClass
        val className = instance.definition.reactorClass.name

        // Do not generate code for delay reactors in Python
        if (className.contains(GEN_DELAY_CLASS_NAME)) {
            return
        }

        // Do not generate classes that don't have any reactions
        // Do not generate the main federated class, which is always implemented in C
        if (!instance.definition.reactorClass.toDefinition.allReactions.isEmpty && !decl.toDefinition.isFederated) {
            if (federate.contains(instance) && !instantiatedClasses.contains(className)) {

                pythonClasses.append('''
                                    
                    # Python class for reactor «className»
                    class _«className»:
                ''');

                // Generate preamble code
                pythonClasses.append('''
                    
                        «generatePythonPreamblesForReactor(decl.toDefinition)»
                ''')

                val reactor = decl.toDefinition

                // Handle runtime initializations
                pythonClasses.append('''    
                    «'    '»def __init__(self, **kwargs):
                ''')
                
                
                pythonClasses.append(generateParametersAndStateVariables(decl))
                

                var reactionIndex = 0
                for (reaction : reactor.allReactions) {
                    val reactionParameters = new StringBuilder() // Will contain parameters for the function (e.g., Foo(x,y,z,...)
                    val inits = new StringBuilder() // Will contain initialization code for some parameters
                    generatePythonReactionParametersAndInitializations(reactionParameters, inits, reactor, reaction)
                    pythonClasses.append('''    def «pythonReactionFunctionName(reactionIndex)»(self «reactionParameters»):
                    ''')
                    pythonClasses.append('''        «inits»
                    ''')
                    pythonClasses.append('''        «reaction.code.toText»
                    ''')
                    pythonClasses.append('''        return 0
                    
                    ''')

                    // Now generate code for the deadline violation function, if there is one.
                    if (reaction.deadline !== null) {
                        pythonClasses.
                            append('''    «generateDeadlineFunctionForReaction(reaction, reactionIndex, reactionParameters.toString)»
                            ''')
                    }

                    reactionIndex = reactionIndex + 1;
                }
                instantiatedClasses.add(className)
            }
        }

        for (child : instance.children) {
            generatePythonReactorClass(child, pythonClasses, federate, instantiatedClasses)
        }
    }
    
    /**
     * Generate code that instantiates and initializes parameters and state variables for a reactor 'decl'.
     * 
     * @param decl The reactor declaration
     * @return The generated code as a StringBuilder
     */
    protected def StringBuilder generateParametersAndStateVariables(ReactorDecl decl) {
        val reactor = decl.toDefinition
        var StringBuilder temporary_code = new StringBuilder()
        
        temporary_code.append('''        #Define parameters and their default values
        ''')
        
        for (param : decl.toDefinition.allParameters) {
            if (!types.getTargetType(param).equals("PyObject*")) {
                // If type is given, use it
                temporary_code.
                    append('''        self._«param.name»:«types.getPythonType(param.inferredType)» = «param.pythonInitializer»
                    ''')
            } else {
                // If type is not given, just pass along the initialization
                temporary_code.append('''        self._«param.name» = «param.pythonInitializer»
                ''')
        
            }
        }
        
        // Handle parameters that are set in instantiation
        temporary_code.append('''        # Handle parameters that are set in instantiation
        ''')
        temporary_code.append('''        self.__dict__.update(kwargs)
        
        ''')
        
        
        temporary_code.append('''        # Define state variables
        ''')
        // Next, handle state variables
        for (stateVar : reactor.allStateVars) {
            if (!types.getTargetType(stateVar).equals("PyObject*")) {
                // If type is given, use it
                temporary_code.
                    append('''        self.«stateVar.name»:«types.getPythonType(stateVar.inferredType)» = «stateVar.pythonInitializer»
                    ''')
            } else if (stateVar.isInitialized) {
                // If type is not given, pass along the initialization directly if it is present
                temporary_code.append('''        self.«stateVar.name» = «stateVar.pythonInitializer»
                ''')
            } else {
                // If neither the type nor the initialization is given, use None
                temporary_code.append('''        self.«stateVar.name» = None
                ''')                        
            }
        }        
        
        temporary_code.append('''
        
        ''') 
        
        // Next, create getters for parameters
        for (param : decl.toDefinition.allParameters) {
            temporary_code.append('''    @property
            ''') 
            temporary_code.append('''    def «param.name»(self):
            ''')
            temporary_code.append('''        return self._«param.name»
            
            ''')
        }
        
        return temporary_code;
    }
    
    /**
     * Generate the function that is executed whenever the deadline of the reaction
     * with the given reaction index is missed
     * @param reaction The reaction to generate deadline miss code for
     * @param reactionIndex The agreed-upon index of the reaction in the reactor (should match the C generated code)
     * @param reactionParameters The parameters to the deadline violation function, which are the same as the reaction function
     */
    def generateDeadlineFunctionForReaction(Reaction reaction, int reactionIndex, String reactionParameters)'''
        «val deadlineFunctionName = 'deadline_function_' + reactionIndex»

        def «deadlineFunctionName»(self «reactionParameters»):
            «reaction.deadline.code.toText»
            return 0
        
    '''
    
    /**
     * Generates preambles defined by user for a given reactor.
     * The preamble code is put inside the reactor class.
     */
    def generatePythonPreamblesForReactor(Reactor reactor) '''
        «FOR p : reactor.preambles ?: emptyList»
            # From the preamble, verbatim:
            «p.code.toText»
            # End of preamble.
        «ENDFOR»
    '''
    
    /**
     * Instantiate classes in Python.
     * Instances are always instantiated as a list of className = [_className, _className, ...] depending on the size of the bank.
     * If there is no bank or the size is 1, the instance would be generated as className = [_className]
     * @param instance The reactor instance to be instantiated
     * @param pythonClassesInstantiation The class instantiations are appended to this string builder
     * @param federate The federate instance for the reactor instance
     */
    def void generatePythonClassInstantiation(ReactorInstance instance, StringBuilder pythonClassesInstantiation,
        FederateInstance federate) {
        // If this is not the main reactor and is not in the federate, nothing to do.
        if (instance !== this.main && !federate.contains(instance)) {
            return
        }
        
        val className = instance.definition.reactorClass.name
        
        
        // Do not instantiate delay reactors in Python
        if(className.contains(GEN_DELAY_CLASS_NAME)) {
            return
        }

        // Do not instantiate reactor classes that don't have a reaction in Python
        // Do not instantiate the federated main reactor since it is generated in C
        if (!instance.definition.reactorClass.toDefinition.allReactions.isEmpty && !instance.definition.reactorClass.toDefinition.isFederated) {
            if (federate.contains(instance) && instance.width > 0 && !instance.definition.reactorClass.toDefinition.allReactions.isEmpty) {
                if (instance.isBank) {
                    // If this reactor is a bank, then generate
                    // a list of instances of reactors and return.         
                    pythonClassesInstantiation.
                        append('''
                        «instance.uniqueID»_lf = \
                            _«className»(bank_index = 0 /* bank_index is specially assigned by us*/»,\
                                «FOR param : instance.parameters SEPARATOR ", "»_«param.name»=«param.pythonInitializer»«ENDFOR»)
                        ''')
                        for (var i = 1; i < instance.width; i++) {
                            pythonClassesInstantiation.
                                append('''
                                    _«className»(bank_index = «i» /* bank_index is specially assigned by us*/,\
                                        «FOR param : instance.parameters SEPARATOR ", "»_«param.name»=«param.pythonInitializer»«ENDFOR»), \\\n
                                ''')
                        }
                        pythonClassesInstantiation.
                            append('''
                                ]
                            ''')
                    return
                } else {
                    // FIXME: Why does this add a bank_index if it's not a bank?
                    pythonClassesInstantiation.append('''
                        «instance.uniqueID»_lf = \
                            [_«className»(bank_index = 0 /* bank_index is specially assigned by us*/, \
                                «FOR param : instance.parameters SEPARATOR ", \\\n"»_«param.name»=«param.pythonInitializer»«ENDFOR»)]
                    ''')
                }
            }
        }

        for (child : instance.children) {
            generatePythonClassInstantiation(child, pythonClassesInstantiation, federate)
        }
    }
    
    /**
     * Generate all Python classes if they have a reaction
     * @param federate The federate instance used to generate classes
     */
    def generatePythonReactorClasses(FederateInstance federate) {
        
        var StringBuilder pythonClasses = new StringBuilder()
        var StringBuilder pythonClassesInstantiation = new StringBuilder()
        
        // Generate reactor classes in Python
        this.main.generatePythonReactorClass(pythonClasses, federate)
        
        // Instantiate generated classes
        this.main.generatePythonClassInstantiation(pythonClassesInstantiation, federate)

        '''«pythonClasses»
        
        ''' +
        '''# Instantiate classes
        ''' +
        '''«pythonClassesInstantiation»
        '''
    }
    
    /**
     * Generate the Python code constructed from reactor classes and user-written classes.
     * @return the code body 
     */
    def generatePythonCode(FederateInstance federate) '''
       from LinguaFranca«topLevelName» import *
       from LinguaFrancaBase.constants import * #Useful constants
       from LinguaFrancaBase.functions import * #Useful helper functions
       from LinguaFrancaBase.classes import * #Useful classes
       import sys
       import copy
       
       «pythonPreamble.toString»
       
       «generatePythonReactorClasses(federate)»
       
       «PythonMainGenerator.generateCode()»
       '''
    
    /**
     * Generate the setup.py required to compile and install the module.
     * Currently, the package name is based on filename which does not support sharing the setup.py for multiple .lf files.
     * TODO: use an alternative package name (possibly based on folder name)
     * 
     * If the LF program itself is threaded or if tracing is enabled, NUMBER_OF_WORKERS is added as a macro
     * so that platform-specific C files will contain the appropriate functions.
     */
    def generatePythonSetupFile() '''
    from setuptools import setup, Extension
    
    linguafranca«topLevelName»module = Extension("LinguaFranca«topLevelName»",
                                               sources = ["«topLevelName».c", «FOR src : targetConfig.compileAdditionalSources SEPARATOR ", "» "«src»"«ENDFOR»],
                                               define_macros=[('MODULE_NAME', 'LinguaFranca«topLevelName»')«IF (targetConfig.threads !== 0 || (targetConfig.tracing !== null))», 
                                                              ('NUMBER_OF_WORKERS', '«targetConfig.threads»')«ENDIF»])
    
    setup(name="LinguaFranca«topLevelName»", version="1.0",
            ext_modules = [linguafranca«topLevelName»module],
            install_requires=['LinguaFrancaBase' «pythonRequiredModules»],)
    '''
    
    /**
     * Generate the necessary Python files
     * @param fsa The file system access (used to write the result).
     * @param federate The federate instance
     */
    def generatePythonFiles(IFileSystemAccess2 fsa, FederateInstance federate)
    {
        var file = new File(fileConfig.getSrcGenPath.toFile,  topLevelName + ".py")
        if (file.exists) {
            file.delete
        }
        // Create the necessary directories
        if (!file.getParentFile().exists()) {
            file.getParentFile().mkdirs();
        }
<<<<<<< HEAD
        JavaGeneratorUtils.writeSourceCodeToFile(generatePythonCode(federate).toString.bytes, file.absolutePath)
=======
        JavaGeneratorUtils.writeSourceCodeToFile(generatePythonCode(federate), file.absolutePath)
>>>>>>> 58c44863
        
        val setupPath = fileConfig.getSrcGenPath.resolve("setup.py")
        // Handle Python setup
        System.out.println("Generating setup file to " + setupPath)
        file = setupPath.toFile
        if (file.exists) {
            // Append
            file.delete
        }
            
        // Create the setup file
<<<<<<< HEAD
        JavaGeneratorUtils.writeSourceCodeToFile(generatePythonSetupFile.toString.bytes, setupPath.toString)
=======
        JavaGeneratorUtils.writeSourceCodeToFile(generatePythonSetupFile, setupPath.toString)
>>>>>>> 58c44863
             
        
    }
    
    /**
     * Execute the command that compiles and installs the current Python module
     */
    def pythonCompileCode(IGeneratorContext context) {
        // if we found the compile command, we will also find the install command
        val installCmd = commandFactory.createCommand(
            '''python3''',
            #["-m", "pip", "install", "--force-reinstall", "."],
            fileConfig.srcGenPath)
               
        if (installCmd === null) {
            errorReporter.reportError(
                "The Python target requires Python >= 3.6, pip >= 20.0.2, and setuptools >= 45.2.0-1 to compile the generated code. " +
                "Auto-compiling can be disabled using the \"no-compile: true\" target property.")
            return
        }

        // Set compile time environment variables
        installCmd.setEnvironmentVariable("CC", targetConfig.compiler) // Use gcc as the compiler
        installCmd.setEnvironmentVariable("LDFLAGS", targetConfig.linkerFlags) // The linker complains about including pythontarget.h twice (once in the generated code and once in pythontarget.c)
        // To avoid this, we force the linker to allow multiple definitions. Duplicate names would still be caught by the 
        // compiler.
        if (installCmd.run(context.cancelIndicator) == 0) {
            println("Successfully installed python extension.")
        } else {
            errorReporter.reportError("Failed to install python extension.")
        }
    }
    
    /** 
     * Generate top-level preambles and #include of pqueue.c and either reactor.c or reactor_threaded.c
     *  depending on whether threads are specified in target directive.
     *  As a side effect, this populates the runCommand and compileCommand
     *  private variables if such commands are specified in the target directive.
     */
    override generatePreamble() {
        
        val models = new LinkedHashSet<Model>
        
        for (r : this.reactors ?: emptyList) {
            // The following assumes all reactors have a container.
            // This means that generated reactors **have** to be
            // added to a resource; not doing so will result in a NPE.
            models.add(r.toDefinition.eContainer as Model)
        }
        // Add the main reactor if it is defined
        if (this.mainDef !== null) {
            models.add(this.mainDef.reactorClass.toDefinition.eContainer as Model)
        }
        for (m : models) {
            for (p : m.preambles) {
                pythonPreamble.append('''«p.code.toText»
                ''')
            }
        }

        pr(CGenerator.defineLogLevel(this))
        
        if (isFederated) {
            // FIXME: Instead of checking
            // #ifdef FEDERATED, we could
            // use #if (NUMBER_OF_FEDERATES > 1)
            // To me, the former is more accurate.
            pr('''
                #define FEDERATED
            ''')
            if (targetConfig.coordination === CoordinationType.CENTRALIZED) {
                // The coordination is centralized.
                pr('''
                    #define FEDERATED_CENTRALIZED
                ''')                
            } else if (targetConfig.coordination === CoordinationType.DECENTRALIZED) {
                // The coordination is decentralized
                pr('''
                    #define FEDERATED_DECENTRALIZED
                ''')
            }
        }
                        
        // Handle target parameters.
        // First, if there are federates, then ensure that threading is enabled.
        if (isFederated) {
            for (federate : federates) {
                // The number of threads needs to be at least one larger than the input ports
                // to allow the federate to wait on all input ports while allowing an additional
                // worker thread to process incoming messages.
                if (targetConfig.threads < federate.networkMessageActions.size + 1) {
                    targetConfig.threads = federate.networkMessageActions.size + 1;
                }            
            }
        }

        includeTargetLanguageHeaders()

        pr('#define NUMBER_OF_FEDERATES ' + federates.size);

        // Handle target parameters.
        // First, if there are federates, then ensure that threading is enabled.
        if (targetConfig.threads === 0 && isFederated) {
            targetConfig.threads = 1
        }

        super.includeTargetLanguageSourceFiles()

        super.parseTargetParameters()
        
        // FIXME: Probably not the best place to do 
        // this.
        if (!targetConfig.protoFiles.isNullOrEmpty) {
            // Enable support for proto serialization
            enabledSerializers.add(SupportedSerializers.PROTO)
        }
    }
    
    /**
     * Add necessary code to the source and necessary build supports to
     * enable the requested serializations in 'enabledSerializations'
     */  
    override enableSupportForSerialization(CancelIndicator cancelIndicator) {
        for (serialization : enabledSerializers) {
            switch (serialization) {
                case NATIVE: {
                    val pickler = new FedNativePythonSerialization();
                    pr(pickler.generatePreambleForSupport.toString);
                }
                case PROTO: {
                    // Handle .proto files.
                    for (name : targetConfig.protoFiles) {
                        this.processProtoFile(name, cancelIndicator)
                        val dotIndex = name.lastIndexOf('.')
                        var rootFilename = name
                        if (dotIndex > 0) {
                            rootFilename = name.substring(0, dotIndex)
                        }
                        pythonPreamble.append('''
                            import «rootFilename»_pb2 as «rootFilename»
                        ''')
                    }
                }
                case ROS2: {
                    // FIXME: Not supported yet
                }
                
            }
        }
    }
    
    /**
     * Process a given .proto file.
     * 
     * Run, if possible, the proto-c protocol buffer code generator to produce
     * the required .h and .c files.
     * @param filename Name of the file to process.
     */
    override processProtoFile(String filename, CancelIndicator cancelIndicator) {
         val protoc = commandFactory.createCommand(
            "protoc",
            #['''--python_out=«this.fileConfig.getSrcGenPath»''', filename],
            fileConfig.srcPath)
         //val protoc = createCommand("protoc", #['''--python_out=src-gen/«topLevelName»''', topLevelName], codeGenConfig.outPath)
        if (protoc === null) {
            errorReporter.reportError("Processing .proto files requires libprotoc >= 3.6.1")
        }
        val returnCode = protoc.run(cancelIndicator)
        if (returnCode == 0) {
            pythonRequiredModules.append(''', 'google-api-python-client' ''')
        } else {
            errorReporter.reportError("protoc returns error code " + returnCode)
        }
    }
    
        /**
     * Generate code for the body of a reaction that handles the
     * action that is triggered by receiving a message from a remote
     * federate.
     * @param action The action.
     * @param sendingPort The output port providing the data to send.
     * @param receivingPort The ID of the destination port.
     * @param receivingPortID The ID of the destination port.
     * @param sendingFed The sending federate.
     * @param receivingFed The destination federate.
     * @param receivingBankIndex The receiving federate's bank index, if it is in a bank.
     * @param receivingChannelIndex The receiving federate's channel index, if it is a multiport.
     * @param type The type.
     * @param isPhysical Indicates whether or not the connection is physical
     * @param serializer The serializer used on the connection.
     */
    override generateNetworkReceiverBody(
        Action action,
        VarRef sendingPort,
        VarRef receivingPort,
        int receivingPortID, 
        FederateInstance sendingFed,
        FederateInstance receivingFed,
        int receivingBankIndex,
        int receivingChannelIndex,
        InferredType type,
        boolean isPhysical,
        SupportedSerializers serializer
    ) {
        var result = new StringBuilder();
        result.append('''
            // Acquire the GIL (Global Interpreter Lock) to be able to call Python APIs.         
            PyGILState_STATE gstate;
            gstate = PyGILState_Ensure();
        ''')
        result.append(PythonGeneratorExtension.generateNetworkReceiverBody(
            action, sendingPort, receivingPort,
            receivingPortID,
            sendingFed,
            receivingFed,
            receivingBankIndex,
            receivingChannelIndex,
            type,
            isPhysical,
            serializer,
            this
        ));
        result.append('''
            /* Release the thread. No Python API allowed beyond this point. */
            PyGILState_Release(gstate);
        ''');
        return result.toString();
    }
    
        /**
     * Generate code for the body of a reaction that handles an output
     * that is to be sent over the network.
     * @param sendingPort The output port providing the data to send.
     * @param receivingPort The variable reference to the destination port.
     * @param receivingPortID The ID of the destination port.
     * @param sendingFed The sending federate.
     * @param sendingBankIndex The bank index of the sending federate, if it is a bank.
     * @param sendingChannelIndex The channel index of the sending port, if it is a multiport.
     * @param receivingFed The destination federate.
     * @param type The type.
     * @param isPhysical Indicates whether the connection is physical or not
     * @param delay The delay value imposed on the connection using after
     * @param serializer The serializer used on the connection.
     */
    override generateNetworkSenderBody(
        VarRef sendingPort,
        VarRef receivingPort,
        int receivingPortID, 
        FederateInstance sendingFed,
        int sendingBankIndex,
        int sendingChannelIndex,
        FederateInstance receivingFed,
        InferredType type,
        boolean isPhysical,
        Delay delay,
        SupportedSerializers serializer
    ) { 
        var result = new StringBuilder();
        result.append('''
            // Acquire the GIL (Global Interpreter Lock) to be able to call Python APIs.         
            PyGILState_STATE gstate;
            gstate = PyGILState_Ensure();
        ''')
        result.append(PythonGeneratorExtension.generateNetworkSenderBody(
            sendingPort,
            receivingPort,
            receivingPortID,
            sendingFed,
            sendingBankIndex,
            sendingChannelIndex,
            receivingFed,
            type,
            isPhysical,
            delay,
            serializer,
            this
        ));
        result.append('''
            /* Release the thread. No Python API allowed beyond this point. */
            PyGILState_Release(gstate);
        ''');
        return result.toString();
    }
    
    /**
     * Create a launcher script that executes all the federates and the RTI.
     * 
     * @param coreFiles The files from the core directory that must be
     *  copied to the remote machines.
     */
    override createFederatedLauncher(ArrayList<String> coreFiles) {
        val launcher = new FedPyLauncher(
            targetConfig,
            fileConfig,
            errorReporter
        );
        launcher.createLauncher(
            coreFiles,
            federates,
            federationRTIProperties
        );
    }
    
    /**
     * Generate the aliases for inputs, outputs, and struct type definitions for 
     * actions of the specified reactor in the specified federate.
     * @param reactor The parsed reactor data structure.
     * @param federate A federate name, or null to unconditionally generate.
     */
    override generateAuxiliaryStructs(
        ReactorDecl decl,
        FederateInstance federate
    ) {
        val reactor = decl.toDefinition
        // First, handle inputs.
        for (input : reactor.allInputs) {
            if (federate === null || federate.contains(input as Port)) {
                if (input.inferredType.isTokenType) {
                    pr(input, code, '''
                        typedef «generic_port_type_with_token» «variableStructType(input, decl)»;
                    ''')
                } else {
                    pr(input, code, '''
                        typedef «generic_port_type» «variableStructType(input, decl)»;
                    ''')
                }

            }

        }
        // Next, handle outputs.
        for (output : reactor.allOutputs) {
            if (federate === null || federate.contains(output as Port)) {
                if (output.inferredType.isTokenType) {
                    pr(output, code, '''
                        typedef «generic_port_type_with_token» «variableStructType(output, decl)»;
                    ''')
                } else {
                    pr(output, code, '''
                        typedef «generic_port_type» «variableStructType(output, decl)»;
                    ''')
                }

            }
        }
        // Finally, handle actions.
        for (action : reactor.allActions) {
            if (federate === null || federate.contains(action)) {
                pr(action, code, '''
                    typedef «generic_action_type» «variableStructType(action, decl)»;
                ''')
            }

        }
    }
    
       /**
     * For the specified action, return a declaration for action struct to
     * contain the value of the action.
     * This will return an empty string for an action with no type.
     * @param action The action.
     * @return A string providing the value field of the action struct.
     */
    override valueDeclaration(Action action) {
        return "PyObject* value;"
    }
    
    /** Add necessary include files specific to the target language.
     *  Note. The core files always need to be (and will be) copied 
     *  uniformly across all target languages.
     */
    override includeTargetLanguageHeaders() {
        pr('''#define _LF_GARBAGE_COLLECTED''') 
        if (targetConfig.tracing !== null) {
            var filename = "";
            if (targetConfig.tracing.traceFileName !== null) {
                filename = targetConfig.tracing.traceFileName;
            }
            pr('#define LINGUA_FRANCA_TRACE ' + filename)
        }
                       
        pr('#include "pythontarget.c"')
        if (targetConfig.tracing !== null) {
            pr('#include "core/trace.c"')            
        }
    }
    
    /**
     * Return true if the host operating system is compatible and
     * otherwise report an error and return false.
     */
    override isOSCompatible() {
        if (CCompiler.isHostWindows) { 
            if (isFederated) { 
                errorReporter.reportError(
                    "Federated LF programs with a Python target are currently not supported on Windows. Exiting code generation."
                )
                // Return to avoid compiler errors
                return false
            }
        }
        return true;
    }

    /** Generate C code from the Lingua Franca model contained by the
     *  specified resource. This is the main entry point for code
     *  generation.
     *  @param resource The resource containing the source code.
     *  @param fsa The file system access (used to write the result).
     *  @param context FIXME: Undocumented argument. No idea what this is.
     */
    override void doGenerate(Resource resource, IFileSystemAccess2 fsa, IGeneratorContext context) {
        
        // If there are federates, assign the number of threads in the CGenerator to 1        
        if(isFederated) {
            targetConfig.threads = 1;
        }
        
        // Prevent the CGenerator from compiling the C code.
        // The PythonGenerator will compiler it.
        val compileStatus = targetConfig.noCompile;
        targetConfig.noCompile = true;
        targetConfig.useCmake = false; // Force disable the CMake because 
                                       // it interferes with the Python target functionality
        
        super.doGenerate(resource, fsa, context)
        
        targetConfig.noCompile = compileStatus

        if (errorsOccurred) return;
        
        var baseFileName = topLevelName
        // Keep a separate file config for each federate
        val oldFileConfig = fileConfig;
        for (federate : federates) {
            if (isFederated) {
                topLevelName = baseFileName + '_' + federate.name
                fileConfig = new FedFileConfig(fileConfig, federate.name);
            }
            // Don't generate code if there is no main reactor
            if (this.main !== null) {
                generatePythonFiles(fsa, federate)
                if (targetConfig.noCompile !== true) {
                    // If there are no federates, compile and install the generated code
                    pythonCompileCode(context)
                } else {
                    printSetupInfo();
                }
                
                if (!isFederated) {
                    printRunInfo();
                }
            }
            fileConfig = oldFileConfig;
        }
        if (isFederated) {
            printFedRunInfo();
        } 
        // Restore filename
        topLevelName = baseFileName
    }
            
            
    
    /**
     * Copy Python specific target code to the src-gen directory
     * Also, copy all files listed in the target property `files` into the
     * src-gen folder of the main .lf file.
     * 
     * @param targetConfig The targetConfig to read the `files` from.
     * @param fileConfig The fileConfig used to make the copy and resolve paths.
     */
    override copyUserFiles(TargetConfig targetConfig, FileConfig fileConfig) {
        super.copyUserFiles(targetConfig, fileConfig);
        // Copy the required target language files into the target file system.
        // This will also overwrite previous versions.
        fileConfig.copyFileFromClassPath(
            "/lib/py/reactor-c-py/include/pythontarget.h",
            fileConfig.getSrcGenPath.resolve("pythontarget.h").toString
        )
        fileConfig.copyFileFromClassPath(
            "/lib/py/reactor-c-py/lib/pythontarget.c",
            fileConfig.getSrcGenPath.resolve("pythontarget.c").toString
        )
        fileConfig.copyFileFromClassPath(
            "/lib/c/reactor-c/include/ctarget.h",
            fileConfig.getSrcGenPath.resolve("ctarget.h").toString
        )       
    }
    
    
     /** Return the function name in Python
     *  @param reactor The reactor
     *  @param reactionIndex The reaction index.
     *  @return The function name for the reaction.
     */
    def pythonReactionFunctionName(int reactionIndex) {
          "reaction_function_" + reactionIndex
    }
    
    /**
     * Generate code for the body of a reaction that takes an input and
     * schedules an action with the value of that input.
     * @param action The action to schedule
     * @param port The port to read from
     */
    override generateDelayBody(Action action, VarRef port) { 
        val ref = JavaAstUtils.generateVarRef(port);
        // Note that the action.type set by the base class is actually
        // the port type.
        if (action.inferredType.isTokenType) {
            '''
            if («ref»->is_present) {
                // Put the whole token on the event queue, not just the payload.
                // This way, the length and element_size are transported.
                schedule_token(«action.name», 0, «ref»->token);
            }
            '''
        } else {
            '''
            // Create a token.
            #if NUMBER_OF_WORKERS > 0
            // Need to lock the mutex first.
            lf_mutex_lock(&mutex);
            #endif
            lf_token_t* t = create_token(sizeof(PyObject*));
            #if NUMBER_OF_WORKERS > 0
            lf_mutex_unlock(&mutex);
            #endif
            t->value = self->_lf_«ref»->value;
            t->length = 1; // Length is 1
            
            // Pass the token along
            schedule_token(«action.name», 0, t);
            '''
        }
    }
    
    /**
     * Generate code for the body of a reaction that is triggered by the
     * given action and writes its value to the given port. This realizes
     * the receiving end of a logical delay specified with the 'after'
     * keyword.
     * @param action The action that triggers the reaction
     * @param port The port to write to.
     */
    override generateForwardBody(Action action, VarRef port) {
        val outputName = JavaAstUtils.generateVarRef(port)
        if (action.inferredType.isTokenType) {
            super.generateForwardBody(action, port)
        } else {
            '''
            SET(«outputName», «action.name»->token->value);
            '''
        }
    }
       
    /** Generate a reaction function definition for a reactor.
     *  This function has a single argument that is a void* pointing to
     *  a struct that contains parameters, state variables, inputs (triggering or not),
     *  actions (triggering or produced), and outputs.
     *  @param reaction The reaction.
     *  @param reactor The reactor.
     *  @param reactionIndex The position of the reaction within the reactor. 
     */
    override generateReaction(Reaction reaction, ReactorDecl decl, int reactionIndex) {
                
        val reactor = decl.toDefinition
        
        // Delay reactors and top-level reactions used in the top-level reactor(s) in federated execution are generated in C
        if(reactor.name.contains(GEN_DELAY_CLASS_NAME) || ((decl === this.mainDef?.reactorClass) && reactor.isFederated)) {
            super.generateReaction(reaction, decl, reactionIndex)
            return
        }
        
        // Contains "O" characters. The number of these characters depend on the number of inputs to the reaction
        val StringBuilder pyObjectDescriptor = new StringBuilder()
        
        // Contains the actual comma separated list of inputs to the reaction of type generic_port_instance_struct or generic_port_instance_with_token_struct.
        // Each input must be cast to (PyObject *)
        val StringBuilder pyObjects = new StringBuilder()
        
        // Create a unique function name for each reaction.
        val functionName = reactionFunctionName(decl, reactionIndex)
        
        // Generate the function name in Python
        val pythonFunctionName = pythonReactionFunctionName(reactionIndex);
        
        // Actions may appear twice, first as a trigger, then with the outputs.
        // But we need to declare it only once. Collect in this data structure
        // the actions that are declared as triggered so that if they appear
        // again with the outputs, they are not defined a second time.
        // That second redefinition would trigger a compile error.  
        var actionsAsTriggers = new LinkedHashSet<Action>();
        
        // Next, add the triggers (input and actions; timers are not needed).
        // TODO: handle triggers
        for (TriggerRef trigger : reaction.triggers ?: emptyList) {
            if (trigger instanceof VarRef) {
                if (trigger.variable instanceof Port) {
                    generatePortVariablesToSendToPythonReaction(pyObjectDescriptor, pyObjects, trigger, decl)
                } else if (trigger.variable instanceof Action) {
                    actionsAsTriggers.add(trigger.variable as Action)
                    generateActionVariableToSendToPythonReaction(pyObjectDescriptor, pyObjects, trigger.variable as Action, decl)
                }
            }
        }
        if (reaction.triggers === null || reaction.triggers.size === 0) {
            // No triggers are given, which means react to any input.
            // Declare an argument for every input.
            // NOTE: this does not include contained outputs. 
            for (input : reactor.inputs) {
                generateInputVariablesToSendToPythonReaction(pyObjectDescriptor, pyObjects, input, decl)              
            }
        }
        
        // Next add non-triggering inputs.
        for (VarRef src : reaction.sources ?: emptyList) {
            if(src.variable instanceof Port)
            {
                generatePortVariablesToSendToPythonReaction(pyObjectDescriptor, pyObjects, src, decl)
            } else if (src.variable instanceof Action) {
                //TODO: handle actions
                actionsAsTriggers.add(src.variable as Action)
                generateActionVariableToSendToPythonReaction(pyObjectDescriptor, pyObjects, src.variable as Action, decl)
            }
        }
        
        // Next, handle effects
        if (reaction.effects !== null) {
            for (effect : reaction.effects) {
                if(effect.variable instanceof Action)
                {
                    // It is an action, not an output.
                    // If it has already appeared as trigger, do not redefine it.
                    if (!actionsAsTriggers.contains(effect.variable)) {
                        generateActionVariableToSendToPythonReaction(pyObjectDescriptor, pyObjects, effect.variable as Action, decl)
                    }
                } else {
                    if (effect.variable instanceof Output) {
                        generateOutputVariablesToSendToPythonReaction(pyObjectDescriptor, pyObjects, effect.variable as Output, decl)
                    } else if (effect.variable instanceof Input ) {
                        // It is the input of a contained reactor.
                        generateVariablesForSendingToContainedReactors(pyObjectDescriptor, pyObjects, effect.container, effect.variable as Input, decl)                
                    } else {
                        errorReporter.reportError(
                            reaction,
                            "In generateReaction(): " + effect.variable.name + " is neither an input nor an output."
                        )
                    }
                
                }
            }
        }
        
        
        pr('void ' + functionName + '(void* instance_args) {')
        indent()
        
        // First, generate C initializations
        super.generateInitializationForReaction("", reaction, decl, reactionIndex)
        
        
        prSourceLineNumber(reaction.code)
        
        pr('''
            // Acquire the GIL (Global Interpreter Lock) to be able to call Python APIs.         
            PyGILState_STATE gstate;
            gstate = PyGILState_Ensure();
            
            DEBUG_PRINT("Calling reaction function «decl.name».«pythonFunctionName»");
            PyObject *rValue = PyObject_CallObject(
                self->_lf_py_reaction_function_«reactionIndex», 
                Py_BuildValue("(«pyObjectDescriptor»)" «pyObjects»)
            );
            if (rValue == NULL) {
                error_print("FATAL: Calling reaction «decl.name».«pythonFunctionName» failed.");
                if (PyErr_Occurred()) {
                    PyErr_PrintEx(0);
                    PyErr_Clear(); // this will reset the error indicator so we can run Python code again
                }
                /* Release the thread. No Python API allowed beyond this point. */
                PyGILState_Release(gstate);
                Py_FinalizeEx();
                exit(1);
            }
            
            /* Release the thread. No Python API allowed beyond this point. */
            PyGILState_Release(gstate);
        ''')
        
        unindent()
        pr("}")
        
        // Now generate code for the deadline violation function, if there is one.
        if (reaction.deadline !== null) {
            // The following name has to match the choice in generateReactionInstances
            val deadlineFunctionName = decl.name.toLowerCase + '_deadline_function' + reactionIndex

            pr('void ' + deadlineFunctionName + '(void* instance_args) {')
            indent();
            
            super.generateInitializationForReaction("", reaction, decl, reactionIndex)
        
            pr('''
                // Acquire the GIL (Global Interpreter Lock) to be able to call Python APIs.         
                PyGILState_STATE gstate;
                gstate = PyGILState_Ensure();
                
                DEBUG_PRINT("Calling deadline function «decl.name».«deadlineFunctionName»");
                PyObject *rValue = PyObject_CallObject(
                    self->_lf_py_deadline_function_«reactionIndex», 
                    Py_BuildValue("(«pyObjectDescriptor»)" «pyObjects»)
                );
                if (rValue == NULL) {
                    error_print("FATAL: Calling reaction «decl.name».«deadlineFunctionName» failed.\n");
                    if (rValue == NULL) {
                        if (PyErr_Occurred()) {
                            PyErr_PrintEx(0);
                            PyErr_Clear(); // this will reset the error indicator so we can run Python code again
                        }
                    }
                    /* Release the thread. No Python API allowed beyond this point. */
                    PyGILState_Release(gstate);
                    Py_FinalizeEx();
                    exit(1);
                }
                
                /* Release the thread. No Python API allowed beyond this point. */
                PyGILState_Release(gstate);
            ''')
            
            unindent()
            pr("}")
        }
    }
        
    
    /**
     * Generate code for parameter variables of a reactor in the form "parameter.type parameter.name;"
     * 
     * FIXME: for now we assume all parameters are int. This is to circumvent the issue of parameterized
     * port widths for now.
     * 
     * @param reactor The reactor
     * @param builder The StringBuilder that the generated code is appended to
     * @return 
     */
    override generateParametersForReactor(StringBuilder builder, Reactor reactor) {
        for (parameter : reactor.allParameters) {
            prSourceLineNumber(builder, parameter)
            // Assume all parameters are integers
            pr(builder,'''int «parameter.name» ;''');
        }
    }
    
    /**
     * Generate code that initializes the state variables for a given instance.
     * Unlike parameters, state variables are uniformly initialized for all instances
     * of the same reactor. This task is left to Python code to allow for more liberal
     * state variable assignments.
     * @param instance The reactor class instance
     * @return Initialization code fore state variables of instance
     */
    override generateStateVariableInitializations(ReactorInstance instance) {
        // Do nothing
    }
    
    /**
     * Generate runtime initialization code in C for parameters of a given reactor instance.
     * All parameters are also initialized in Python code, but those parameters that are
     * used as width must be also initialized in C.
     * 
     * FIXME: Here, we use a hack: we attempt to convert the parameter initialization to an integer.
     * If it succeeds, we proceed with the C initialization. If it fails, we defer initialization
     * to Python.
     * 
     * Generate runtime initialization code for parameters of a given reactor instance
     * @param instance The reactor instance.
     */
    override void generateParameterInitialization(ReactorInstance instance) {
        // Mostly ignore the initialization in C
        // The actual initialization will be done in Python
        // Except if the parameter is a width (an integer)
        // Here, we attempt to convert the parameter value to 
        // integer. If it succeeds, we also initialize it in C.
        // If it fails, we defer the initialization to Python.
        var nameOfSelfStruct = CUtil.reactorRef(instance)
        for (parameter : instance.parameters) {
            val initializer =  parameter.getInitializer
            try {
                // Attempt to convert it to integer
                val number = Integer.parseInt(initializer);
                pr(initializeTriggerObjects, '''
                    «nameOfSelfStruct»->«parameter.name» = «number»;
                ''')
            } catch (NumberFormatException ex){
                // Ignore initialization in C for this parameter
            }
        }
    }
    
    /**
     * This function is overridden in the Python generator to do nothing.
     * The state variables are initialized in Python code directly.
     * @param reactor The reactor
     * @param builder The StringBuilder that the generated code is appended to
     * @return 
     */
    override generateStateVariablesForReactor(StringBuilder builder, Reactor reactor) {        
        // Do nothing
    }
   
    /**
     * Generates C preambles defined by user for a given reactor
     * Since the Python generator expects preambles written in C,
     * this function is overridden and does nothing.
     * @param reactor The given reactor
     */
    override generateUserPreamblesForReactor(Reactor reactor) {
        // Do nothing
    }
    
    
    /**
     * Generate code that is executed while the reactor instance is being initialized.
     * This wraps the reaction functions in a Python function.
     * @param instance The reactor instance.
     * @param reactions The reactions of this instance.
     */
    override void generateReactorInstanceExtension(
        ReactorInstance instance, Iterable<ReactionInstance> reactions
    ) {
        var nameOfSelfStruct = CUtil.reactorRef(instance)
        var reactor = instance.definition.reactorClass.toDefinition
        
         // Delay reactors and top-level reactions used in the top-level reactor(s) in federated execution are generated in C
        if (reactor.name.contains(GEN_DELAY_CLASS_NAME) || 
            ((instance.definition.reactorClass === this.mainDef?.reactorClass) 
                && reactor.isFederated)
        ) {
            return
        }
        
        startScopedBlock(initializeTriggerObjects, instance);
        
        // Initialize the name field to the unique name of the instance
        pr(initializeTriggerObjects, '''
            «nameOfSelfStruct»->_lf_name = "«instance.uniqueID»_lf";
        ''');
        
        for (reaction : reactions) {
            val pythonFunctionName = pythonReactionFunctionName(reaction.index)
            // Create a PyObject for each reaction
            pr(initializeTriggerObjects, '''
                «nameOfSelfStruct»->_lf_py_reaction_function_«reaction.index» = 
                    get_python_function("«topLevelName»", 
                        «nameOfSelfStruct»->_lf_name,
                        «IF (instance.isBank)» i_«instance.depth» «ELSE» «0» «ENDIF»,
                        "«pythonFunctionName»");
                ''')
        
            if (reaction.definition.deadline !== null) {
                pr(initializeTriggerObjects, '''
                «nameOfSelfStruct»->_lf_py_deadline_function_«reaction.index» = 
                    get_python_function("«topLevelName»", 
                        «nameOfSelfStruct»->_lf_name,
                        «IF (instance.isBank)» i_«instance.depth» «ELSE» «0» «ENDIF»,
                        "deadline_function_«reaction.index»");
                ''')
            }
        }
        endScopedBlock(initializeTriggerObjects);
    }
    
    
    /**
     * This function is provided to allow extensions of the CGenerator to append the structure of the self struct
     * @param selfStructBody The body of the self struct
     * @param decl The reactor declaration for the self struct
     * @param instance The current federate instance
     * @param constructorCode Code that is executed when the reactor is instantiated
     * @param destructorCode Code that is executed when the reactor instance is freed
     */
    override generateSelfStructExtension(StringBuilder selfStructBody, ReactorDecl decl, FederateInstance instance, StringBuilder constructorCode, StringBuilder destructorCode) {
        val reactor = decl.toDefinition
        // Add the name field
        pr(selfStructBody, '''char *_lf_name;
        ''');
        
        var reactionIndex = 0
        for (reaction : reactor.allReactions)
        {
            // Create a PyObject for each reaction
            pr(selfStructBody, '''PyObject* _lf_py_reaction_function_«reactionIndex»;''')
            
            if (reaction.deadline !== null) {                
                pr(selfStructBody, '''PyObject* _lf_py_deadline_function_«reactionIndex»;''')
            }
            
            reactionIndex++
        }
    }
        
    /**
     * Generate code to convert C actions to Python action capsules
     * @see pythontarget.h
     * @param builder The string builder into which to write the code.
     * @param structs A map from reactor instantiations to a place to write
     *        struct fields.
     * @param port The port.
     * @param reactor The reactor.
     */
    def generateActionVariableToSendToPythonReaction(StringBuilder pyObjectDescriptor, StringBuilder pyObjects, Action action, ReactorDecl decl) {
        pyObjectDescriptor.append("O")
        // Values passed to an action are always stored in the token->value.
        // However, sometimes token might not be initialized. Therefore, this function has an internal check for NULL in case token is not initialized.
        pyObjects.append(''', convert_C_action_to_py(«action.name»)''')
    }

    /** Generate into the specified string builder the code to
     *  send local variables for ports to a Python reaction function
     *  from the "self" struct. The port may be an input of the
     *  reactor or an output of a contained reactor. The second
     *  argument provides, for each contained reactor, a place to
     *  write the declaration of the output of that reactor that
     *  is triggering reactions.
     *  @param builder The string builder into which to write the code.
     *  @param structs A map from reactor instantiations to a place to write
     *   struct fields.
     *  @param port The port.
     *  @param reactor The reactor.
     */
    private def generatePortVariablesToSendToPythonReaction(
        StringBuilder pyObjectDescriptor,
        StringBuilder pyObjects,
        VarRef port,
        ReactorDecl decl        
    )
    {
        if(port.variable instanceof Input)
        {
            generateInputVariablesToSendToPythonReaction(pyObjectDescriptor, pyObjects, port.variable as Input, decl)
        }
        else
        {
            if(!JavaAstUtils.isMultiport(port.variable as Port))
            {
                pyObjectDescriptor.append("O")
                pyObjects.append(''', convert_C_port_to_py(«port.container.name».«port.variable.name», -2)''')
            }
            else
            {                
                pyObjectDescriptor.append("O")
                pyObjects.append(''', convert_C_port_to_py(«port.container.name».«port.variable.name», «port.container.name».«port.variable.name»_width) ''')
            }
        }
    }
    
    /** Generate into the specified string builder the code to
     *  send local variables for output ports to a Python reaction function
     *  from the "self" struct.
     *  @param builder The string builder into which to write the code.
     *  @param structs A map from reactor instantiations to a place to write
     *   struct fields.
     *  @param output The output port.
     *  @param decl The reactor declaration.
     */
    private def generateOutputVariablesToSendToPythonReaction(
        StringBuilder pyObjectDescriptor,
        StringBuilder pyObjects,
        Output output,
        ReactorDecl decl        
    )
    {
            // Unfortunately, for the SET macros to work out-of-the-box for
            // multiports, we need an array of *pointers* to the output structs,
            // but what we have on the self struct is an array of output structs.
            // So we have to handle multiports specially here a construct that
            // array of pointers.
            // FIXME: The C Generator also has this awkwardness. It makes the code generators
            //  unnecessarily difficult to maintain, and it may have performance consequences as well.
            //  Maybe we should change the SET macros.
            if (!JavaAstUtils.isMultiport(output)) {
                pyObjectDescriptor.append("O")
                pyObjects.append(''', convert_C_port_to_py(«output.name», -2)''')
            } else {
                // Set the _width variable.                
                pyObjectDescriptor.append("O")
                pyObjects.append(''', convert_C_port_to_py(«output.name»,«output.name»_width) ''')
            }
    }
    
    /** Generate into the specified string builder the code to
     *  pass local variables for sending data to an input
     *  of a contained reaction (e.g. for a deadline violation).
     *  @param builder The string builder.
     *  @param definition AST node defining the reactor within which this occurs
     *  @param input Input of the contained reactor.
     */
    private def generateVariablesForSendingToContainedReactors(
        StringBuilder pyObjectDescriptor,
        StringBuilder pyObjects,
        Instantiation definition,
        Input input,
        ReactorDecl decl        
    )
    {
        if(JavaAstUtils.isMultiport(input))
        {            
            pyObjectDescriptor.append("O")
            pyObjects.append(''', convert_C_port_to_py(«definition.name».«input.name», «definition.name».«input.name»_width)''')   
        }
        else
        {
            pyObjectDescriptor.append("O")
            pyObjects.append(''', convert_C_port_to_py(«definition.name».«input.name», -2)''')        
        }
    }
    
    /** Generate into the specified string builder the code to
     *  send local variables for input ports to a Python reaction function
     *  from the "self" struct.
     *  @param builder The string builder into which to write the code.
     *  @param structs A map from reactor instantiations to a place to write
     *   struct fields.
     *  @param input The input port.
     *  @param reactor The reactor.
     */
    private def generateInputVariablesToSendToPythonReaction(
        StringBuilder pyObjectDescriptor,
        StringBuilder pyObjects,
        Input input,
        ReactorDecl decl        
    )
    {        
        // Create the local variable whose name matches the input name.
        // If the input has not been declared mutable, then this is a pointer
        // to the upstream output. Otherwise, it is a copy of the upstream output,
        // which nevertheless points to the same token and value (hence, as done
        // below, we have to use writable_copy()). There are 8 cases,
        // depending on whether the input is mutable, whether it is a multiport,
        // and whether it is a token type.
        // Easy case first.
        if (!input.isMutable && !JavaAstUtils.isMultiport(input)) {
            // Non-mutable, non-multiport, primitive type.
            pyObjectDescriptor.append("O")
            pyObjects.append(''', convert_C_port_to_py(«input.name», «input.name»_width)''')
        } else if (input.isMutable && !JavaAstUtils.isMultiport(input)) {
            // Mutable, non-multiport, primitive type.
            // TODO: handle mutable
            pyObjectDescriptor.append("O")
            pyObjects.append(''', convert_C_port_to_py(«input.name», «input.name»_width)''')
        } else if (!input.isMutable && JavaAstUtils.isMultiport(input)) {
            // Non-mutable, multiport, primitive.
            // TODO: support multiports
            pyObjectDescriptor.append("O")            
            pyObjects.append(''', convert_C_port_to_py(«input.name»,«input.name»_width) ''')
        } else {
            // Mutable, multiport, primitive type
            // TODO: support mutable multiports
            
            pyObjectDescriptor.append("O")            
            pyObjects.append(''', convert_C_port_to_py(«input.name»,«input.name»_width) ''')
        }
    }
    
    /**
     * Write a Dockerfile for the current federate as given by filename.
     * The file will go into src-gen/filename.Dockerfile.
     * If there is no main reactor, then no Dockerfile will be generated
     * (it wouldn't be very useful).
     * @param The name of the docker file.
     */
    override writeDockerFile(String dockerFileName) {
        var srcGenPath = fileConfig.getSrcGenPath
        val dockerFile = srcGenPath + File.separator + dockerFileName
        // If a dockerfile exists, remove it.
        var file = new File(dockerFile)
        if (file.exists) {
            file.delete
        }

        if (this.mainDef === null) {
            return
        }

        val contents = new StringBuilder()
        pr(contents, '''
            # Generated docker file for «topLevelName».lf in «srcGenPath».
            # For instructions, see: https://github.com/icyphy/lingua-franca/wiki/Containerized-Execution
            FROM python:slim
            WORKDIR /lingua-franca/«topLevelName»
            RUN set -ex && apt-get update && apt-get install -y python3-pip
            COPY . src-gen
            RUN cd src-gen && python3 setup.py install && cd ..
            ENTRYPOINT ["python3", "src-gen/«topLevelName».py"]
        ''')
<<<<<<< HEAD
        JavaGeneratorUtils.writeSourceCodeToFile(contents.toString.getBytes, dockerFile)
        println("Dockerfile written to " + dockerFile)
=======
        JavaGeneratorUtils.writeSourceCodeToFile(contents, dockerFile)
        println("Dockerfile for «topLevelName» written to " + dockerFile)
>>>>>>> 58c44863
        println('''
            #####################################
            To build the docker image, use:
               
                docker build -t «topLevelName.toLowerCase()» -f «dockerFile» «srcGenPath»
            
            #####################################
        ''')
    }
    
    /**
     * Convert C types to formats used in Py_BuildValue and PyArg_PurseTuple.
     * This is unused but will be useful to enable inter-compatibility between 
     * C and Python reactors.
     * @param type C type
     */
    def pyBuildValueArgumentType(String type) {
        switch (type) {
            case "int": "i"
            case "string": "s"
            case "char": "b"
            case "short int": "h"
            case "long": "l"
            case "unsigned char": "B"
            case "unsigned short int": "H"
            case "unsigned int": "I"
            case "unsigned long": "k"
            case "long long": "L"
            case "interval_t": "L"
            case "unsigned long long": "K"
            case "double": "d"
            case "float": "f"
            case "Py_complex": "D"
            case "Py_complex*": "D"
            case "Py_Object": "O"
            case "Py_Object*": "O"
            default: "O"
        }
    }
}<|MERGE_RESOLUTION|>--- conflicted
+++ resolved
@@ -233,7 +233,7 @@
         switch(v.toText) {
             case "false": returnValue = "False"
             case "true": returnValue = "True"
-            default: returnValue = CUtil.VG.getTargetValue(v)
+            default: returnValue = v.targetValue
         }
         
         // Parameters in Python are always prepended with a 'self.'
@@ -263,7 +263,7 @@
             if (i.parameter !== null) {
                 list.add(i.parameter.name)
             } else if (state.isOfTimeType) {
-                list.add(CUtil.VG.getTargetTime(i))
+                list.add(i.targetTime)
             } else {
                 list.add(i.pythonTargetValue)
             }
@@ -795,11 +795,7 @@
         if (!file.getParentFile().exists()) {
             file.getParentFile().mkdirs();
         }
-<<<<<<< HEAD
-        JavaGeneratorUtils.writeSourceCodeToFile(generatePythonCode(federate).toString.bytes, file.absolutePath)
-=======
         JavaGeneratorUtils.writeSourceCodeToFile(generatePythonCode(federate), file.absolutePath)
->>>>>>> 58c44863
         
         val setupPath = fileConfig.getSrcGenPath.resolve("setup.py")
         // Handle Python setup
@@ -811,11 +807,7 @@
         }
             
         // Create the setup file
-<<<<<<< HEAD
-        JavaGeneratorUtils.writeSourceCodeToFile(generatePythonSetupFile.toString.bytes, setupPath.toString)
-=======
         JavaGeneratorUtils.writeSourceCodeToFile(generatePythonSetupFile, setupPath.toString)
->>>>>>> 58c44863
              
         
     }
@@ -1914,13 +1906,8 @@
             RUN cd src-gen && python3 setup.py install && cd ..
             ENTRYPOINT ["python3", "src-gen/«topLevelName».py"]
         ''')
-<<<<<<< HEAD
-        JavaGeneratorUtils.writeSourceCodeToFile(contents.toString.getBytes, dockerFile)
-        println("Dockerfile written to " + dockerFile)
-=======
         JavaGeneratorUtils.writeSourceCodeToFile(contents, dockerFile)
         println("Dockerfile for «topLevelName» written to " + dockerFile)
->>>>>>> 58c44863
         println('''
             #####################################
             To build the docker image, use:
