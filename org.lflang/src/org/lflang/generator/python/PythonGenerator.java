/*************
 * Copyright (c) 2022, The University of California at Berkeley.
 * Copyright (c) 2022, The University of Texas at Dallas.
 * Redistribution and use in source and binary forms, with or without modification,
 * are permitted provided that the following conditions are met:
 * 1. Redistributions of source code must retain the above copyright notice,
 *    this list of conditions and the following disclaimer.
 * 2. Redistributions in binary form must reproduce the above copyright notice,
 *    this list of conditions and the following disclaimer in the documentation
 *    and/or other materials provided with the distribution.
 * THIS SOFTWARE IS PROVIDED BY THE COPYRIGHT HOLDERS AND CONTRIBUTORS "AS IS" AND ANY
 * EXPRESS OR IMPLIED WARRANTIES, INCLUDING, BUT NOT LIMITED TO, THE IMPLIED WARRANTIES OF
 * MERCHANTABILITY AND FITNESS FOR A PARTICULAR PURPOSE ARE DISCLAIMED. IN NO EVENT SHALL
 * THE COPYRIGHT HOLDER OR CONTRIBUTORS BE LIABLE FOR ANY DIRECT, INDIRECT, INCIDENTAL,
 * SPECIAL, EXEMPLARY, OR CONSEQUENTIAL DAMAGES (INCLUDING, BUT NOT LIMITED TO,
 * PROCUREMENT OF SUBSTITUTE GOODS OR SERVICES; LOSS OF USE, DATA, OR PROFITS; OR BUSINESS
 * INTERRUPTION) HOWEVER CAUSED AND ON ANY THEORY OF LIABILITY, WHETHER IN CONTRACT,
 * STRICT LIABILITY, OR TORT (INCLUDING NEGLIGENCE OR OTHERWISE) ARISING IN ANY WAY OUT OF
 * THE USE OF THIS SOFTWARE, EVEN IF ADVISED OF THE POSSIBILITY OF SUCH DAMAGE.
 ***************/

package org.lflang.generator.python;

import java.io.File;
import java.io.IOException;
import java.nio.file.Files;
import java.nio.file.Path;
import java.util.ArrayList;
import java.util.HashMap;
import java.util.HashSet;
import java.util.LinkedHashSet;
import java.util.List;
import java.util.Map;
import java.util.Set;
import java.util.stream.Collectors;
import java.util.stream.Stream;
import org.eclipse.emf.ecore.resource.Resource;
import org.eclipse.xtext.xbase.lib.Exceptions;
import org.lflang.AttributeUtils;
import org.lflang.Target;
import org.lflang.TargetProperty;
import org.lflang.ast.ASTUtils;
import org.lflang.generator.CodeBuilder;
import org.lflang.generator.CodeMap;
import org.lflang.generator.GeneratorResult;
import org.lflang.generator.IntegratedBuilder;
import org.lflang.generator.LFGeneratorContext;
import org.lflang.generator.ReactorInstance;
import org.lflang.generator.SubContext;
import org.lflang.generator.TargetTypes;
import org.lflang.generator.c.CCmakeGenerator;
import org.lflang.generator.c.CGenerator;
import org.lflang.generator.c.CUtil;
import org.lflang.generator.c.TypeParameterizedReactor;
import org.lflang.lf.Action;
import org.lflang.lf.Input;
import org.lflang.lf.Model;
import org.lflang.lf.Output;
import org.lflang.lf.Port;
import org.lflang.lf.Reaction;
import org.lflang.lf.Reactor;
import org.lflang.util.FileUtil;
import org.lflang.util.LFCommand;
import org.lflang.util.StringUtil;

/**
 * Generator for Python target. This class generates Python code defining each reactor class given
 * in the input .lf file and imported .lf files.
 *
 * <p>Each class will contain all the reaction functions defined by the user in order, with the
 * necessary ports/actions given as parameters. Moreover, each class will contain all state
 * variables in native Python format.
 *
 * <p>A backend is also generated using the CGenerator that interacts with the C code library (see
 * CGenerator.xtend). The backend is responsible for passing arguments to the Python reactor
 * functions.
 *
 * @author Soroush Bateni
 */
public class PythonGenerator extends CGenerator {

  // Used to add statements that come before reactor classes and user code
  private final CodeBuilder pythonPreamble = new CodeBuilder();

  // Used to add module requirements to setup.py (delimited with ,)
  private final List<String> pythonRequiredModules = new ArrayList<>();

  private final PythonTypes types;

  public PythonGenerator(LFGeneratorContext context) {
    this(
        context,
        new PythonTypes(),
        new CCmakeGenerator(
            context.getFileConfig(),
            List.of(
                "lib/python_action.c",
                "lib/python_port.c",
                "lib/python_tag.c",
                "lib/python_time.c",
                "lib/pythontarget.c"),
            PythonGenerator::setUpMainTarget,
            "install(TARGETS)" // No-op
            ));
  }

  private PythonGenerator(
      LFGeneratorContext context, PythonTypes types, CCmakeGenerator cmakeGenerator) {
<<<<<<< HEAD
    super(
        context,
        false,
        types,
        cmakeGenerator,
        new PythonDelayBodyGenerator(types),
        null); // FIXME: What to pass to Pyhton?
=======
    super(context, false, types, cmakeGenerator, new PythonDelayBodyGenerator(types));
>>>>>>> 2861e89d
    this.targetConfig.compiler = "gcc";
    this.targetConfig.compilerFlags = new ArrayList<>();
    this.targetConfig.linkerFlags = "";
    this.types = types;
  }

  /**
   * Generic struct for ports with primitive types and statically allocated arrays in Lingua Franca.
   * This template is defined as typedef struct { bool is_present; lf_sparse_io_record_t*
   * sparse_record; // NULL if there is no sparse record. int destination_channel; // -1 if there is
   * no destination. PyObject* value; int num_destinations; lf_token_t* token; int length; void
   * (*destructor) (void* value); void* (*copy_constructor) (void* value);
   * FEDERATED_GENERIC_EXTENSION } generic_port_instance_struct;
   *
   * <p>See reactor-c/python/lib/pythontarget.h for details.
   */
  String genericPortType = "generic_port_instance_struct";

  /**
   * Generic struct for actions. This template is defined as typedef struct { trigger_t* trigger;
   * PyObject* value; bool is_present; bool has_value; lf_token_t* token;
   * FEDERATED_CAPSULE_EXTENSION } generic_action_instance_struct;
   *
   * <p>See reactor-c/python/lib/pythontarget.h for details.
   */
  String genericActionType = "generic_action_instance_struct";

  /** Returns the Target enum for this generator */
  @Override
  public Target getTarget() {
    return Target.Python;
  }

  private final Set<String> protoNames = new HashSet<>();

  // //////////////////////////////////////////
  // // Public methods
  @Override
  public TargetTypes getTargetTypes() {
    return types;
  }

  // //////////////////////////////////////////
  // // Protected methods

  /** Generate all Python classes if they have a reaction */
  public String generatePythonReactorClasses() {
    CodeBuilder pythonClasses = new CodeBuilder();
    CodeBuilder pythonClassesInstantiation = new CodeBuilder();

    // Generate reactor classes in Python
    pythonClasses.pr(PythonReactorGenerator.generatePythonClass(main, main, types));

    // Create empty lists to hold reactor instances
    pythonClassesInstantiation.pr(PythonReactorGenerator.generateListsToHoldClassInstances(main));

    // Instantiate generated classes
    pythonClassesInstantiation.pr(
        PythonReactorGenerator.generatePythonClassInstantiations(main, main));

    return String.join(
        "\n",
        pythonClasses.toString(),
        "",
        "# Instantiate classes",
        pythonClassesInstantiation.toString());
  }

  /**
   * Generate the Python code constructed from reactor classes and user-written classes.
   *
   * @return the code body
   */
  public String generatePythonCode(String pyModuleName) {
    return String.join(
        "\n",
        "import os",
        "import sys",
        "sys.path.append(os.path.dirname(__file__))",
        "# List imported names, but do not use pylint's --extension-pkg-allow-list option",
        "# so that these names will be assumed present without having to compile and install.",
        "# pylint: disable=no-name-in-module, import-error",
        "from " + pyModuleName + " import (",
        "    Tag, action_capsule_t, port_capsule, request_stop, schedule_copy, start",
        ")",
        "# pylint: disable=c-extension-no-member",
        "import " + pyModuleName + " as lf",
        "try:",
        "    from LinguaFrancaBase.constants import BILLION, FOREVER, NEVER, instant_t, interval_t",
        "    from LinguaFrancaBase.functions import (",
        "        DAY, DAYS, HOUR, HOURS, MINUTE, MINUTES, MSEC, MSECS, NSEC, NSECS, SEC, SECS,"
            + " USEC,",
        "        USECS, WEEK, WEEKS",
        "    )",
        "    from LinguaFrancaBase.classes import Make",
        "except ModuleNotFoundError:",
        "    print(\"No module named 'LinguaFrancaBase'. \"",
        "          \"Install using \\\"pip3 install LinguaFrancaBase\\\".\")",
        "    sys.exit(1)",
        "import copy",
        "",
        pythonPreamble.toString(),
        "",
        generatePythonReactorClasses(),
        "",
        PythonMainFunctionGenerator.generateCode());
  }

  /** Generate the necessary Python files. */
  public Map<Path, CodeMap> generatePythonFiles(
      String lfModuleName, String pyModuleName, String pyFileName) throws IOException {
    Path filePath = fileConfig.getSrcGenPath().resolve(pyFileName);
    File file = filePath.toFile();
    Files.deleteIfExists(filePath);
    // Create the necessary directories
    if (!file.getParentFile().exists()) {
      if (!file.getParentFile().mkdirs()) {
        throw new IOException(
            "Failed to create directories required for the Python code generator.");
      }
    }
    Map<Path, CodeMap> codeMaps = new HashMap<>();
    codeMaps.put(filePath, CodeMap.fromGeneratedCode(generatePythonCode(pyModuleName)));
    FileUtil.writeToFile(codeMaps.get(filePath).getGeneratedCode(), filePath);
    return codeMaps;
  }

  /**
   * Generate code that needs to appear at the top of the generated C file, such as #define and
   * #include statements.
   */
  @Override
  public String generateDirectives() {
    CodeBuilder code = new CodeBuilder();
    code.prComment("Code generated by the Lingua Franca compiler from:");
    code.prComment("file:/" + FileUtil.toUnixString(fileConfig.srcFile));
    code.pr(
        PythonPreambleGenerator.generateCDefineDirectives(
            targetConfig, fileConfig.getSrcGenPath(), hasModalReactors));
    return code.toString();
  }

  /**
   * Override generate top-level preambles, but put the user preambles in the .py file rather than
   * the C file. Also handles including the federated execution setup preamble specified in the
   * target config.
   */
  @Override
  protected String generateTopLevelPreambles(Reactor ignored) {
    // user preambles
    Set<Model> models = new LinkedHashSet<>();
    for (Reactor r : ASTUtils.convertToEmptyListIfNull(reactors)) {
      // The following assumes all reactors have a container.
      // This means that generated reactors **have** to be
      // added to a resource; not doing so will result in a NPE.
      models.add((Model) ASTUtils.toDefinition(r).eContainer());
    }
    // Add the main reactor if it is defined
    if (this.mainDef != null) {
      models.add((Model) ASTUtils.toDefinition(this.mainDef.getReactorClass()).eContainer());
    }
    for (Model m : models) {
      pythonPreamble.pr(PythonPreambleGenerator.generatePythonPreambles(m.getPreambles()));
    }
    return PythonPreambleGenerator.generateCIncludeStatements(
        targetConfig, targetLanguageIsCpp(), hasModalReactors);
  }

  @Override
  protected void handleProtoFiles() {
    for (String name : targetConfig.protoFiles) {
      this.processProtoFile(name);
      int dotIndex = name.lastIndexOf(".");
      String rootFilename = dotIndex > 0 ? name.substring(0, dotIndex) : name;
      pythonPreamble.pr("import " + rootFilename + "_pb2 as " + rootFilename);
      protoNames.add(rootFilename);
    }
  }

  /**
   * Process a given .proto file.
   *
   * <p>Run, if possible, the proto-c protocol buffer code generator to produce the required .h and
   * .c files.
   *
   * @param filename Name of the file to process.
   */
  @Override
  public void processProtoFile(String filename) {
    LFCommand protoc =
        commandFactory.createCommand(
            "protoc",
            List.of("--python_out=" + fileConfig.getSrcGenPath(), filename),
            fileConfig.srcPath);

    if (protoc == null) {
      errorReporter.reportError("Processing .proto files requires libprotoc >= 3.6.1");
      return;
    }
    int returnCode = protoc.run();
    if (returnCode == 0) {
      pythonRequiredModules.add("google-api-python-client");
    } else {
      errorReporter.reportError("protoc returns error code " + returnCode);
    }
  }

  /**
   * Generate the aliases for inputs, outputs, and struct type definitions for actions of the
   * specified reactor in the specified federate.
   *
   * @param tpr The concrete reactor class.
   */
  @Override
  public void generateAuxiliaryStructs(
      CodeBuilder builder, TypeParameterizedReactor tpr, boolean userFacing) {
    for (Input input : ASTUtils.allInputs(tpr.reactor())) {
      generateAuxiliaryStructsForPort(builder, tpr, input);
    }
    for (Output output : ASTUtils.allOutputs(tpr.reactor())) {
      generateAuxiliaryStructsForPort(builder, tpr, output);
    }
    for (Action action : ASTUtils.allActions(tpr.reactor())) {
      generateAuxiliaryStructsForAction(builder, tpr, action);
    }
  }

  private void generateAuxiliaryStructsForPort(
      CodeBuilder builder, TypeParameterizedReactor tpr, Port port) {
    boolean isTokenType = CUtil.isTokenType(ASTUtils.getInferredType(port), types);
    builder.pr(
        port, PythonPortGenerator.generateAliasTypeDef(tpr, port, isTokenType, genericPortType));
  }

  private void generateAuxiliaryStructsForAction(
      CodeBuilder builder, TypeParameterizedReactor tpr, Action action) {
    builder.pr(action, PythonActionGenerator.generateAliasTypeDef(tpr, action, genericActionType));
  }

  /**
   * Return true if the host operating system is compatible and otherwise report an error and return
   * false.
   */
  @Override
  public boolean isOSCompatible() {
    return true;
  }

  /**
   * Generate C code from the Lingua Franca model contained by the specified resource. This is the
   * main entry point for code generation.
   *
   * @param resource The resource containing the source code.
   * @param context Context relating to invocation of the code generator.
   */
  @Override
  public void doGenerate(Resource resource, LFGeneratorContext context) {
    // Set the threading to false by default, unless the user has
    // specifically asked for it.
    if (!targetConfig.setByUser.contains(TargetProperty.THREADING)) {
      targetConfig.threading = false;
    }
    int cGeneratedPercentProgress = (IntegratedBuilder.VALIDATED_PERCENT_PROGRESS + 100) / 2;
    code.pr(
        PythonPreambleGenerator.generateCIncludeStatements(
            targetConfig, targetLanguageIsCpp(), hasModalReactors));
    super.doGenerate(
        resource,
        new SubContext(
            context, IntegratedBuilder.VALIDATED_PERCENT_PROGRESS, cGeneratedPercentProgress));

    if (errorsOccurred()) {
      context.unsuccessfulFinish();
      return;
    }

    Map<Path, CodeMap> codeMaps = new HashMap<>();
    var lfModuleName = fileConfig.name;
    // Don't generate code if there is no main reactor
    if (this.main != null) {
      try {
        Map<Path, CodeMap> codeMapsForFederate =
            generatePythonFiles(
                lfModuleName,
                generatePythonModuleName(lfModuleName),
                generatePythonFileName(lfModuleName));
        codeMaps.putAll(codeMapsForFederate);
        copyTargetFiles();
        new PythonValidator(fileConfig, errorReporter, codeMaps, protoNames).doValidate(context);
        if (targetConfig.noCompile) {
          System.out.println(PythonInfoGenerator.generateSetupInfo(fileConfig));
        }
      } catch (Exception e) {
        //noinspection ConstantConditions
        throw Exceptions.sneakyThrow(e);
      }

      System.out.println(PythonInfoGenerator.generateRunInfo(fileConfig, lfModuleName));
    }

    if (errorReporter.getErrorsOccurred()) {
      context.unsuccessfulFinish();
    } else {
      context.finish(GeneratorResult.Status.COMPILED, codeMaps);
    }
  }

  @Override
  protected PythonDockerGenerator getDockerGenerator(LFGeneratorContext context) {
    return new PythonDockerGenerator(context);
  }

  /**
   * Generate a reaction function definition for a reactor. This function has a single argument that
   * is a void* pointing to a struct that contains parameters, state variables, inputs (triggering
   * or not), actions (triggering or produced), and outputs.
   *
   * @param reaction The reaction.
   * @param tpr The reactor.
   * @param reactionIndex The position of the reaction within the reactor.
   */
  @Override
  protected void generateReaction(
      CodeBuilder src, Reaction reaction, TypeParameterizedReactor tpr, int reactionIndex) {
    Reactor reactor = ASTUtils.toDefinition(tpr.reactor());

    // Reactions marked with a {@code @_c_body} attribute are generated in C
    if (AttributeUtils.hasCBody(reaction)) {
      super.generateReaction(src, reaction, tpr, reactionIndex);
      return;
    }
    src.pr(
        PythonReactionGenerator.generateCReaction(
            reaction, tpr, reactor, reactionIndex, mainDef, errorReporter, types));
  }

  /**
   * Generate code that initializes the state variables for a given instance. Unlike parameters,
   * state variables are uniformly initialized for all instances of the same reactor. This task is
   * left to Python code to allow for more liberal state variable assignments.
   *
   * @param instance The reactor class instance
   * @return Initialization code fore state variables of instance
   */
  @Override
  protected void generateStateVariableInitializations(ReactorInstance instance) {
    // Do nothing
  }

  /**
   * Generate runtime initialization code in C for parameters of a given reactor instance
   *
   * @param instance The reactor instance.
   */
  @Override
  protected void generateParameterInitialization(ReactorInstance instance) {
    // Do nothing
    // Parameters are initialized in Python
  }

  /**
   * Do nothing. Methods are generated in Python not C.
   *
   * @see PythonMethodGenerator
   */
  @Override
  protected void generateMethods(CodeBuilder src, TypeParameterizedReactor reactor) {}

  /**
   * Generate C preambles defined by user for a given reactor Since the Python generator expects
   * preambles written in C, this function is overridden and does nothing.
   *
   * @param reactor The given reactor
   */
  @Override
  protected void generateUserPreamblesForReactor(Reactor reactor, CodeBuilder src) {
    // Do nothing
  }

  @Override
  protected void generateReactorClassHeaders(
      TypeParameterizedReactor tpr, String headerName, CodeBuilder header, CodeBuilder src) {
    header.pr(
        PythonPreambleGenerator.generateCIncludeStatements(
            targetConfig, targetLanguageIsCpp(), hasModalReactors));
    super.generateReactorClassHeaders(tpr, headerName, header, src);
  }

  /**
   * Generate code that is executed while the reactor instance is being initialized. This wraps the
   * reaction functions in a Python function.
   *
   * @param instance The reactor instance.
   */
  @Override
  protected void generateReactorInstanceExtension(ReactorInstance instance) {
    initializeTriggerObjects.pr(
        PythonReactionGenerator.generateCPythonReactionLinkers(instance, mainDef));
  }

  /**
   * This function is provided to allow extensions of the CGenerator to append the structure of the
   * self struct
   *
   * @param selfStructBody The body of the self struct
   * @param reactor The reactor declaration for the self struct
   * @param constructorCode Code that is executed when the reactor is instantiated
   */
  @Override
  protected void generateSelfStructExtension(
      CodeBuilder selfStructBody, Reactor reactor, CodeBuilder constructorCode) {
    // Add the name field
    selfStructBody.pr("char *_lf_name;");
    int reactionIndex = 0;
    for (Reaction reaction : ASTUtils.allReactions(reactor)) {
      // Create a PyObject for each reaction
      selfStructBody.pr(
          "PyObject* "
              + PythonReactionGenerator.generateCPythonReactionFunctionName(reactionIndex)
              + ";");
      if (reaction.getStp() != null) {
        selfStructBody.pr(
            "PyObject* "
                + PythonReactionGenerator.generateCPythonSTPFunctionName(reactionIndex)
                + ";");
      }
      if (reaction.getDeadline() != null) {
        selfStructBody.pr(
            "PyObject* "
                + PythonReactionGenerator.generateCPythonDeadlineFunctionName(reactionIndex)
                + ";");
      }
      reactionIndex++;
    }
  }

  @Override
  protected String getConflictingConnectionsInModalReactorsBody(String source, String dest) {
    // NOTE: Strangely, a newline is needed at the beginning or indentation
    // gets swallowed.
    return String.join(
        "\n",
        "\n# Generated forwarding reaction for connections with the same destination",
        "# but located in mutually exclusive modes.",
        dest + ".set(" + source + ".value)\n");
  }

  @Override
  protected void setUpGeneralParameters() {
    super.setUpGeneralParameters();
    if (hasModalReactors) {
      targetConfig.compileAdditionalSources.add("lib/modal_models/impl.c");
    }
  }

  @Override
  protected void additionalPostProcessingForModes() {
    if (!hasModalReactors) {
      return;
    }
    PythonModeGenerator.generateResetReactionsIfNeeded(reactors);
  }

  private static String setUpMainTarget(
      boolean hasMain, String executableName, Stream<String> cSources) {
    return ("""
            set(CMAKE_POSITION_INDEPENDENT_CODE ON)
            add_compile_definitions(_LF_GARBAGE_COLLECTED)
            add_subdirectory(core)
            set(CMAKE_LIBRARY_OUTPUT_DIRECTORY ${CMAKE_SOURCE_DIR})
            set(LF_MAIN_TARGET <pyModuleName>)
            find_package(Python 3.7.0...<3.11.0 COMPONENTS Interpreter Development)
            Python_add_library(
                ${LF_MAIN_TARGET}
                MODULE
            """
            + cSources.collect(Collectors.joining("\n    ", "    ", "\n"))
            + """
            )
            if (MSVC)
                set_target_properties(${LF_MAIN_TARGET} PROPERTIES LIBRARY_OUTPUT_DIRECTORY ${CMAKE_SOURCE_DIR})
                set_target_properties(${LF_MAIN_TARGET} PROPERTIES LIBRARY_OUTPUT_DIRECTORY_DEBUG ${CMAKE_SOURCE_DIR})
                set_target_properties(${LF_MAIN_TARGET} PROPERTIES LIBRARY_OUTPUT_DIRECTORY_RELEASE ${CMAKE_SOURCE_DIR})
                set_target_properties(${LF_MAIN_TARGET} PROPERTIES LIBRARY_OUTPUT_DIRECTORY_MINSIZEREL ${CMAKE_SOURCE_DIR})
                set_target_properties(${LF_MAIN_TARGET} PROPERTIES LIBRARY_OUTPUT_DIRECTORY_RELWITHDEBINFO ${CMAKE_SOURCE_DIR})
            endif (MSVC)
            set_target_properties(${LF_MAIN_TARGET} PROPERTIES PREFIX "")
            include_directories(${Python_INCLUDE_DIRS})
            target_link_libraries(${LF_MAIN_TARGET} PRIVATE ${Python_LIBRARIES})
            target_compile_definitions(${LF_MAIN_TARGET} PUBLIC MODULE_NAME=<pyModuleName>)
            """)
        .replace("<pyModuleName>", generatePythonModuleName(executableName))
        .replace("executableName", executableName);
    // The use of fileConfig.name will break federated execution, but that's fine
  }

  /**
   * Generate a ({@code key}, {@code val}) tuple pair for the {@code define_macros} field of the
   * Extension class constructor from setuptools.
   *
   * @param key The key of the macro entry
   * @param val The value of the macro entry
   * @return A ({@code key}, {@code val}) tuple pair as String
   */
  private static String generateMacroEntry(String key, String val) {
    return "(" + StringUtil.addDoubleQuotes(key) + ", " + StringUtil.addDoubleQuotes(val) + ")";
  }

  /**
   * Generate the name of the python module.
   *
   * <p>Ideally, this function would belong in a class like {@code PyFileConfig} that specifies all
   * the paths to the generated code.
   *
   * @param lfModuleName The name of the LF module.
   * @return The name of the python module.
   */
  private static String generatePythonModuleName(String lfModuleName) {
    return "LinguaFranca" + lfModuleName;
  }

  /**
   * Generate the python file name given an {@code lfModuleName}.
   *
   * <p>Ideally, this function would belong in a class like {@code PyFileConfig} that specifies all
   * the paths to the generated code.
   *
   * @param lfModuleName The name of the LF module
   * @return The name of the generated python file.
   */
  private static String generatePythonFileName(String lfModuleName) {
    return lfModuleName + ".py";
  }

  /** Copy Python specific target code to the src-gen directory */
  @Override
  protected void copyTargetFiles() throws IOException {
    super.copyTargetFiles();
    FileUtil.copyFromClassPath(
        "/lib/c/reactor-c/python/include", fileConfig.getSrcGenPath(), true, false);
    FileUtil.copyFromClassPath(
        "/lib/c/reactor-c/python/lib", fileConfig.getSrcGenPath(), true, false);
    FileUtil.copyFromClassPath(
        "/lib/py/lf-python-support/LinguaFrancaBase", fileConfig.getSrcGenPath(), true, false);
  }
}<|MERGE_RESOLUTION|>--- conflicted
+++ resolved
@@ -106,17 +106,13 @@
 
   private PythonGenerator(
       LFGeneratorContext context, PythonTypes types, CCmakeGenerator cmakeGenerator) {
-<<<<<<< HEAD
     super(
         context,
         false,
         types,
         cmakeGenerator,
         new PythonDelayBodyGenerator(types),
-        null); // FIXME: What to pass to Pyhton?
-=======
-    super(context, false, types, cmakeGenerator, new PythonDelayBodyGenerator(types));
->>>>>>> 2861e89d
+        null); // FIXME: What to pass to Python?
     this.targetConfig.compiler = "gcc";
     this.targetConfig.compilerFlags = new ArrayList<>();
     this.targetConfig.linkerFlags = "";
