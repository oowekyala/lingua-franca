--- conflicted
+++ resolved
@@ -360,27 +360,6 @@
         for (Model m : models) {
             pythonPreamble.pr(PythonPreambleGenerator.generatePythonPreambles(m.getPreambles()));
         }
-<<<<<<< HEAD
-=======
-        code.pr(CGenerator.defineLogLevel(this));
-        if (isFederated) {
-            code.pr(CPreambleGenerator.generateFederatedDirective(targetConfig.coordination));
-            // If the program is federated, then ensure that threading is enabled.
-            targetConfig.threading = true;
-            // Convey to the C runtime the required number of worker threads to 
-            // handle network input control reactions.
-            targetConfig.compileDefinitions.put(
-                "WORKERS_NEEDED_FOR_FEDERATE", 
-                String.valueOf(PyUtil.minThreadsToHandleInputPorts(federates))
-            );
-        }
-        includeTargetLanguageHeaders();
-        code.pr(CPreambleGenerator.generateNumFederatesDirective(federates.size()));
-        code.pr(CPreambleGenerator.generateMixedRadixIncludeHeader());
-        super.includeTargetLanguageSourceFiles();
-        super.parseTargetParameters();
-        return false; // placeholder return value. See comment above
->>>>>>> 17b32462
     }
 
     /**
