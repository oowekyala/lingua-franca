/** A data structure for a reactor instance. */

/*************
Copyright (c) 2019-2022, The University of California at Berkeley.

Redistribution and use in source and binary forms, with or without modification,
are permitted provided that the following conditions are met:

1. Redistributions of source code must retain the above copyright notice,
   this list of conditions and the following disclaimer.

2. Redistributions in binary form must reproduce the above copyright notice,
   this list of conditions and the following disclaimer in the documentation
   and/or other materials provided with the distribution.

THIS SOFTWARE IS PROVIDED BY THE COPYRIGHT HOLDERS AND CONTRIBUTORS "AS IS" AND ANY
EXPRESS OR IMPLIED WARRANTIES, INCLUDING, BUT NOT LIMITED TO, THE IMPLIED WARRANTIES OF
MERCHANTABILITY AND FITNESS FOR A PARTICULAR PURPOSE ARE DISCLAIMED. IN NO EVENT SHALL
THE COPYRIGHT HOLDER OR CONTRIBUTORS BE LIABLE FOR ANY DIRECT, INDIRECT, INCIDENTAL,
SPECIAL, EXEMPLARY, OR CONSEQUENTIAL DAMAGES (INCLUDING, BUT NOT LIMITED TO,
PROCUREMENT OF SUBSTITUTE GOODS OR SERVICES; LOSS OF USE, DATA, OR PROFITS; OR BUSINESS
INTERRUPTION) HOWEVER CAUSED AND ON ANY THEORY OF LIABILITY, WHETHER IN CONTRACT,
STRICT LIABILITY, OR TORT (INCLUDING NEGLIGENCE OR OTHERWISE) ARISING IN ANY WAY OUT OF
THE USE OF THIS SOFTWARE, EVEN IF ADVISED OF THE POSSIBILITY OF SUCH DAMAGE.
***************/

package org.lflang.generator;

import static org.lflang.ASTUtils.belongsTo;
import static org.lflang.ASTUtils.getLiteralTimeValue;

import java.util.ArrayList;
import java.util.HashMap;
import java.util.Iterator;
import java.util.LinkedHashSet;
import java.util.LinkedList;
import java.util.List;
import java.util.Map;
import java.util.Optional;
import java.util.Set;

import org.eclipse.emf.ecore.util.EcoreUtil;

import org.lflang.ASTUtils;
import org.lflang.AttributeUtils;
import org.lflang.ErrorReporter;
import org.lflang.TimeValue;
import org.lflang.generator.TriggerInstance.BuiltinTriggerVariable;
import org.lflang.lf.Action;
import org.lflang.lf.Assignment;
import org.lflang.lf.BuiltinTrigger;
import org.lflang.lf.BuiltinTriggerRef;
import org.lflang.lf.Connection;
import org.lflang.lf.Expression;
import org.lflang.lf.Initializer;
import org.lflang.lf.Input;
import org.lflang.lf.Instantiation;
import org.lflang.lf.LfFactory;
import org.lflang.lf.Mode;
import org.lflang.lf.Output;
import org.lflang.lf.Parameter;
import org.lflang.lf.ParameterReference;
import org.lflang.lf.Port;
import org.lflang.lf.Reaction;
import org.lflang.lf.Reactor;
import org.lflang.lf.ReactorDecl;
import org.lflang.lf.Timer;
import org.lflang.lf.VarRef;
import org.lflang.lf.Variable;
import org.lflang.lf.WidthSpec;


/**
 * Representation of a compile-time instance of a reactor.
 * If the reactor is instantiated as a bank of reactors, or if any
 * of its parents is instantiated as a bank of reactors, then one instance
 * of this ReactorInstance class represents all the runtime instances within
 * these banks.  The {@link #getTotalWidth()} method returns the number of such
 * runtime instances, which is the product of the bank width of this reactor
 * instance and the bank widths of all of its parents.
 * There is exactly one instance of this ReactorInstance class for each
 * graphical rendition of a reactor in the diagram view.
 *
 * For the main reactor, which has no parent, once constructed,
 * this object represents the entire Lingua Franca program.
 * If the program has causality loops (a programming error), then
 * {@link #hasCycles()} will return true and {@link #getCycles()} will
 * return the ports and reaction instances involved in the cycles.
 *
 * @author Marten Lohstroh
 * @author Edward A. Lee
 */
public class ReactorInstance extends NamedInstance<Instantiation> {

    /**
     * Create a new instantiation hierarchy that starts with the given top-level reactor.
     * @param reactor The top-level reactor.
     * @param reporter The error reporter.
     */
    public ReactorInstance(Reactor reactor, ErrorReporter reporter) {
        this(ASTUtils.createInstantiation(reactor), null, reporter, -1);
    }

    /**
     * Create a new instantiation hierarchy that starts with the given top-level reactor
     * but only creates contained reactors up to the specified depth.
     * @param reactor The top-level reactor.
     * @param reporter The error reporter.
     * @param desiredDepth The depth to which to go, or -1 to construct the full hierarchy.
     */
    public ReactorInstance(Reactor reactor, ErrorReporter reporter, int desiredDepth) {
        this(ASTUtils.createInstantiation(reactor), null, reporter, desiredDepth);
    }

    /**
     * Create a new instantiation with the specified parent.
     * This constructor is here to allow for unit tests.
     * It should not be used for any other purpose.
     * @param reactor The top-level reactor.
     * @param parent The parent reactor instance.
     * @param reporter The error reporter.
     */
    public ReactorInstance(Reactor reactor, ReactorInstance parent, ErrorReporter reporter) {
        this(ASTUtils.createInstantiation(reactor), parent, reporter, -1);
    }

    //////////////////////////////////////////////////////
    //// Public fields.

    /** The action instances belonging to this reactor instance. */
    public List<ActionInstance> actions = new ArrayList<>();

    /**
     * The contained reactor instances, in order of declaration.
     * For banks of reactors, this includes both the bank definition
     * Reactor (which has bankIndex == -2) followed by each of the
     * bank members (which have bankIndex >= 0).
     */
    public final List<ReactorInstance> children = new ArrayList<>();

    /** The input port instances belonging to this reactor instance. */
    public final List<PortInstance> inputs = new ArrayList<>();

    /** The output port instances belonging to this reactor instance. */
    public final List<PortInstance> outputs = new ArrayList<>();

    /** The parameters of this instance. */
    public final List<ParameterInstance> parameters = new ArrayList<>();

    /** List of reaction instances for this reactor instance. */
    public final List<ReactionInstance> reactions = new ArrayList<>();

    /** The timer instances belonging to this reactor instance. */
    public final List<TimerInstance> timers = new ArrayList<>();

    /** The mode instances belonging to this reactor instance. */
    public final List<ModeInstance> modes = new ArrayList<>();

    /** The reactor declaration in the AST. This is either an import or Reactor declaration. */
    public final ReactorDecl reactorDeclaration;

    /** The reactor after imports are resolve. */
    public final Reactor reactorDefinition;

    /** Indicator that this reactor has itself as a parent, an error condition. */
    public final boolean recursive;

    //////////////////////////////////////////////////////
    //// Public methods.

    /**
     * Assign levels to all reactions within the same root as this
     * reactor. The level of a reaction r is equal to the length of the
     * longest chain of reactions that must have the opportunity to
     * execute before r at each logical tag. This fails and returns
     * false if a causality cycle exists.
     *
     * This method uses a variant of Kahn's algorithm, which is linear
     * in V + E, where V is the number of vertices (reactions) and E
     * is the number of edges (dependencies between reactions).
     *
     * @return An empty graph if successful and otherwise a graph
     *  with runtime reaction instances that form cycles.
     */
    public ReactionInstanceGraph assignLevels() {
        if (depth != 0) return root().assignLevels();
        if (cachedReactionLoopGraph == null) {
            cachedReactionLoopGraph = new ReactionInstanceGraph(this);
        }
        return cachedReactionLoopGraph;
    }

    /**
     * This function assigns/propagates deadlines through the Reaction Instance Graph.
     * It performs Kahn`s algorithm in reverse, starting from the leaf nodes and
     * propagates deadlines upstream. To reduce cost, it should only be invoked when
     * there are user-specified deadlines in the program.
     * @return
     */
    public ReactionInstanceGraph assignDeadlines() {
        if (depth != 0) return root().assignDeadlines();
        if (cachedReactionLoopGraph == null) {
            cachedReactionLoopGraph = new ReactionInstanceGraph(this);
        }
        cachedReactionLoopGraph.rebuildAndAssignDeadlines();
        return cachedReactionLoopGraph;
    }

    /**
     * Return the instance of a child rector created by the specified
     * definition or null if there is none.
     * @param definition The definition of the child reactor ("new" statement).
     */
    public ReactorInstance getChildReactorInstance(Instantiation definition) {
        for (ReactorInstance child : this.children) {
            if (child.definition == definition) {
                return child;
            }
        }
        return null;
    }

    /**
     * Clear any cached data in this reactor and its children.
     * This is useful if a mutation has been realized.
     */
    public void clearCaches() {
        clearCaches(true);
    }

    /**
     * Clear any cached data in this reactor and its children.
     * This is useful if a mutation has been realized.
     * @param includingRuntimes If false, leave the runtime instances of reactions intact.
     *  This is useful for federated execution where levels are computed using
     *  the top-level connections, but then those connections are discarded.
     */
    public void clearCaches(boolean includingRuntimes) {
        if (includingRuntimes) cachedReactionLoopGraph = null;
        for (ReactorInstance child : children) {
            child.clearCaches(includingRuntimes);
        }
        for (PortInstance port : inputs) {
            port.clearCaches();
        }
        for (PortInstance port : outputs) {
            port.clearCaches();
        }
        for (ReactionInstance reaction : reactions) {
            reaction.clearCaches(includingRuntimes);
        }
        cachedCycles = null;
    }

    /**
     * Return the set of ReactionInstance and PortInstance that form causality
     * loops in the topmost parent reactor in the instantiation hierarchy. This will return an
     * empty set if there are no causality loops.
     */
    public Set<NamedInstance<?>> getCycles() {
        if (depth != 0) return root().getCycles();
        if (cachedCycles != null) return cachedCycles;
        cachedCycles = new LinkedHashSet<>();

        ReactionInstanceGraph reactionRuntimes = assignLevels();
        if (reactionRuntimes.nodes().size() > 0) {
            Set<ReactionInstance> reactions = new LinkedHashSet<>();
            Set<PortInstance> ports = new LinkedHashSet<>();
            // There are cycles. But the nodes set includes not
            // just the cycles, but also nodes that are downstream of the
            // cycles.  Use Tarjan's algorithm to get just the cycles.
            var cycleNodes = reactionRuntimes.getCycles();
            for (var cycle : cycleNodes) {
                for (ReactionInstance.Runtime runtime : cycle) {
                    reactions.add(runtime.getReaction());
                }
            }
            // Need to figure out which ports are involved in the cycles.
            // It may not be all ports that depend on this reaction.
            for (ReactionInstance r : reactions) {
                for (TriggerInstance<? extends Variable> p : r.effects) {
                    if (p instanceof PortInstance) {
                        findPaths((PortInstance)p, reactions, ports);
                    }
                }
            }
            cachedCycles.addAll(reactions);
            cachedCycles.addAll(ports);
        }

        return cachedCycles;
    }

    /**
     * Return the specified input by name or null if there is no such input.
     * @param name The input name.
     */
    public PortInstance getInput(String name) {
        for (PortInstance port: inputs) {
            if (port.getName().equals(name)) {
                return port;
            }
        }
        return null;
    }

    /**
     * Override the base class to append [i_d], where d is the depth,
     * if this reactor is in a bank of reactors.
     * @return The name of this instance.
     */
    @Override
    public String getName() {
        return this.definition.getName();
    }

    /**
     * @see NamedInstance#uniqueID()
     *
     * Append `_main` to the name of the main reactor to allow instantiations
     * within that reactor to have the same name.
     */
    @Override
    public String uniqueID() {
       if (this.isMainOrFederated()) {
          return super.uniqueID() + "_main";
       }
       return super.uniqueID();
    }

    /**
     * Return the specified output by name or null if there is no such output.
     * @param name The output name.
     */
    public PortInstance getOutput(String name) {
        for (PortInstance port: outputs) {
            if (port.getName().equals(name)) {
                return port;
            }
        }
        return null;
    }

    /**
     * Return a parameter matching the specified name if the reactor has one
     * and otherwise return null.
     * @param name The parameter name.
     */
    public ParameterInstance getParameter(String name) {
        for (ParameterInstance parameter: parameters) {
            if (parameter.getName().equals(name)) {
                return parameter;
            }
        }
        return null;
    }

    /**
     * Return the startup trigger or null if not used in any reaction.
     */
    public TriggerInstance<BuiltinTriggerVariable> getStartupTrigger() {
        return builtinTriggers.get(BuiltinTrigger.STARTUP);
    }

    /**
     * Return the shutdown trigger or null if not used in any reaction.
     */
    public TriggerInstance<BuiltinTriggerVariable> getShutdownTrigger() {
        return builtinTriggers.get(BuiltinTrigger.SHUTDOWN);
    }

    /**
     * If this reactor is a bank or any of its parents is a bank,
     * return the total number of runtime instances, which is the product
     * of the widths of all the parents.
     * Return -1 if the width cannot be determined.
     */
    public int getTotalWidth() {
        return getTotalWidth(0);
    }

    /**
     * If this reactor is a bank or any of its parents is a bank,
     * return the total number of runtime instances, which is the product
     * of the widths of all the parents.
     * Return -1 if the width cannot be determined.
     * @param atDepth The depth at which to determine the width.
     *  Use 0 to get the total number of instances.
     *  Use 1 to get the number of instances within a single top-level
     *  bank member (this is useful for federates).
     */
    public int getTotalWidth(int atDepth) {
        if (width <= 0) return -1;
        if (depth <= atDepth) return 1;
        int result = width;
        ReactorInstance p = parent;
        while (p != null && p.depth > atDepth) {
            if (p.width <= 0) return -1;
            result *= p.width;
            p = p.parent;
        }
        return result;
    }

    /**
     * Return the trigger instances (input ports, timers, and actions
     * that trigger reactions) belonging to this reactor instance.
     */
    public Set<TriggerInstance<? extends Variable>> getTriggers() {
        // FIXME: Cache this.
        var triggers = new LinkedHashSet<TriggerInstance<? extends Variable>>();
        for (ReactionInstance reaction : this.reactions) {
            triggers.addAll(reaction.triggers);
        }
        return triggers;
    }

    /**
     * Return the trigger instances (input ports, timers, and actions
     * that trigger reactions) together the ports that the reaction reads
     * but that don't trigger it.
     *
     * @return The trigger instances belonging to this reactor instance.
     */
    public Set<TriggerInstance<? extends Variable>> getTriggersAndReads() {
        // FIXME: Cache this.
        var triggers = new LinkedHashSet<TriggerInstance<? extends Variable>>();
        for (ReactionInstance reaction : this.reactions) {
            triggers.addAll(reaction.triggers);
            triggers.addAll(reaction.reads);
        }
        return triggers;
    }

    /**
     * Return true if the top-level parent of this reactor has causality cycles.
     */
    public boolean hasCycles() {
        return assignLevels().nodeCount() != 0;
    }

    /**
     * Given a parameter definition for this reactor, return the initial integer
     * value of the parameter. If the parameter is overridden when instantiating
     * this reactor or any of its containing reactors, use that value.
     * Otherwise, use the default value in the reactor definition.
     * If the parameter cannot be found or its value is not an integer, return null.
     *
     * @param parameter The parameter definition (a syntactic object in the AST).
     *
     * @return An integer value or null.
     */
    public Integer initialIntParameterValue(Parameter parameter) {
        return ASTUtils.initialValueInt(parameter, instantiations());
    }

<<<<<<< HEAD
    /**
     * Given a parameter definition for this reactor, return the initial value
     * of the parameter. If the parameter is overridden when instantiating
     * this reactor or any of its containing reactors, use that value.
     * Otherwise, use the default value in the reactor definition.
     *
     * The returned list of Value objects is such that each element is an
     * instance of Time, String, or Code, never Parameter.
     * For most uses, this list has only one element, but parameter
     * values can be lists of elements, so the returned value is a list.
     *
     * @param parameter The parameter definition (a syntactic object in the AST).
     *
     * @return A list of Value objects, or null if the parameter is not found.
     *  Return an empty list if no initial value is given.
     *  Each value is an instance of Literal if a literal value is given,
     *  a Time if a time value was given, or a Code, if a code value was
     *  given (text in the target language delimited by {= ... =}
     */
    public List<Expression> initialParameterValue(Parameter parameter) {
        return ASTUtils.initialValue(parameter, instantiations());
=======
    public Expression resolveParameters(Expression e) {
        return LfExpressionVisitor.dispatch(e, this, ParameterInliner.INSTANCE);
    }


    private static final class ParameterInliner extends LfExpressionVisitor.LfExpressionDeepCopyVisitor<ReactorInstance> {
        static final ParameterInliner INSTANCE = new ParameterInliner();

        @Override
        public Expression visitParameterRef(ParameterReference expr, ReactorInstance instance) {
            if (!ASTUtils.belongsTo(expr.getParameter(), instance.definition)) {
                throw new IllegalArgumentException("Parameter "
                    + expr.getParameter().getName()
                    + " is not a parameter of reactor instance "
                    + instance.getName()
                    + "."
                );
            }

            Optional<Assignment> assignment =
                instance.definition.getParameters().stream()
                    .filter(it -> it.getLhs().equals(expr.getParameter()))
                    .findAny(); // There is at most one

            if (assignment.isPresent()) {
                // replace the parameter with its value.
                Expression value = ASTUtils.asSingleExpr(assignment.get().getRhs());
                // recursively resolve parameters
                return instance.getParent().resolveParameters(value);
            } else {
                // In that case use the default value. Default values
                // cannot use parameter values, so they don't need to
                // be recursively resolved.
                Initializer init = expr.getParameter().getInit();
                Expression defaultValue = ASTUtils.asSingleExpr(init);
                if (defaultValue == null) {
                    // this is a problem
                    return super.visitParameterRef(expr, instance);
                }
                return defaultValue;
            }
        }
>>>>>>> 6547ceae
    }

    /**
     * Return a list of Instantiation objects for evaluating parameter
     * values.  The first object in the list is the AST Instantiation
     * that created this reactor instance, the second is the AST instantiation
     * that created the containing reactor instance, and so on until there
     * are no more containing reactor instances. This will return an empty
     * list if this reactor instance is at the top level (is main).
     */
    public List<Instantiation> instantiations() {
        if (_instantiations == null) {
            _instantiations = new ArrayList<>();
            if (definition != null) {
                _instantiations.add(definition);
                if (parent != null) {
                    _instantiations.addAll(parent.instantiations());
                }
            }
        }
        return _instantiations;
    }

    /**
     * Returns true if this is a bank of reactors.
     * @return true if a reactor is a bank, false otherwise
     */
    public boolean isBank() {
        return definition.getWidthSpec() != null;
    }

    /**
     * Returns whether this is a main or federated reactor.
     * @return true if reactor definition is marked as main or federated, false otherwise.
     */
    public boolean isMainOrFederated() {
        return reactorDefinition != null
                && (reactorDefinition.isMain() || reactorDefinition.isFederated());
    }

    /**
     * Return true if the specified reactor instance is either equal to this
     * reactor instance or a parent of it.
     * @param r The reactor instance.
     */
    public boolean isParent(ReactorInstance r) {
        ReactorInstance p = this;
        while (p != null) {
            if (p == r) return true;
            p = p.getParent();
        }
        return false;
    }

    ///////////////////////////////////////////////////
    //// Methods for finding instances in this reactor given an AST node.

    /**
     * Return the action instance within this reactor
     * instance corresponding to the specified action reference.
     * @param action The action as an AST node.
     * @return The corresponding action instance or null if the
     *  action does not belong to this reactor.
     */
    public ActionInstance lookupActionInstance(Action action) {
        for (ActionInstance actionInstance : actions) {
            if (actionInstance.definition == action) {
                return actionInstance;
            }
        }
        return null;
    }

    /**
     * Given a parameter definition, return the parameter instance
     * corresponding to that definition, or null if there is
     * no such instance.
     * @param parameter The parameter definition (a syntactic object in the AST).
     * @return A parameter instance, or null if there is none.
     */
    public ParameterInstance lookupParameterInstance(Parameter parameter) {
        for (ParameterInstance param : parameters) {
            if (param.definition == parameter) {
                return param;
            }
        }
        return null;
    }

    /**
     * Given a port definition, return the port instance
     * corresponding to that definition, or null if there is
     * no such instance.
     * @param port The port definition (a syntactic object in the AST).
     * @return A port instance, or null if there is none.
     */
    public PortInstance lookupPortInstance(Port port) {
        // Search one of the inputs and outputs sets.
        List<PortInstance> ports = null;
        if (port instanceof Input) {
            ports = this.inputs;
        } else if (port instanceof Output) {
            ports = this.outputs;
        }
        for (PortInstance portInstance : ports) {
            if (portInstance.definition == port) {
                return portInstance;
            }
        }
        return null;
    }

    /**
     * Given a reference to a port belonging to this reactor
     * instance, return the port instance.
     * Return null if there is no such instance.
     * @param reference The port reference.
     * @return A port instance, or null if there is none.
     */
    public PortInstance lookupPortInstance(VarRef reference) {
        if (!(reference.getVariable() instanceof Port)) {
            // Trying to resolve something that is not a port
            return null;
        }
        if (reference.getContainer() == null) {
            // Handle local reference
            return lookupPortInstance((Port) reference.getVariable());
        } else {
            // Handle hierarchical reference
            var containerInstance = getChildReactorInstance(reference.getContainer());
            if (containerInstance == null) return null;
            return containerInstance.lookupPortInstance((Port) reference.getVariable());
        }
    }

    /**
     * Return the reaction instance within this reactor
     * instance corresponding to the specified reaction.
     * @param reaction The reaction as an AST node.
     * @return The corresponding reaction instance or null if the
     *  reaction does not belong to this reactor.
     */
    public ReactionInstance lookupReactionInstance(Reaction reaction) {
        for (ReactionInstance reactionInstance : reactions) {
            if (reactionInstance.definition == reaction) {
                return reactionInstance;
            }
        }
        return null;
    }

    /**
     * Return the reactor instance within this reactor
     * that has the specified instantiation. Note that this
     * may be a bank of reactors. Return null if there
     * is no such reactor instance.
     */
    public ReactorInstance lookupReactorInstance(Instantiation instantiation) {
        for (ReactorInstance reactorInstance : children) {
            if (reactorInstance.definition == instantiation) {
                return reactorInstance;
            }
        }
        return null;
    }

    /**
     * Return the timer instance within this reactor
     * instance corresponding to the specified timer reference.
     * @param timer The timer as an AST node.
     * @return The corresponding timer instance or null if the
     *  timer does not belong to this reactor.
     */
    public TimerInstance lookupTimerInstance(Timer timer) {
        for (TimerInstance timerInstance : timers) {
            if (timerInstance.definition == timer) {
                return timerInstance;
            }
        }
        return null;
    }

    /** Returns the mode instance within this reactor
     *  instance corresponding to the specified mode reference.
     *  @param mode The mode as an AST node.
     *  @return The corresponding mode instance or null if the
     *   mode does not belong to this reactor.
     */
    public ModeInstance lookupModeInstance(Mode mode) {
        for (ModeInstance modeInstance : modes) {
            if (modeInstance.definition == mode) {
                return modeInstance;
            }
        }
        return null;
    }

    /**
     * Return a descriptive string.
     */
    @Override
    public String toString() {
        return "ReactorInstance " + getFullName();
    }

    /**
     * Assuming that the given expression denotes a valid time, return a time value.
     *
     * If the value is given as a parameter reference, this will look up the
     * precise time value assigned to this reactor instance.
     */
    public TimeValue getTimeValue(Expression expr) {
        Expression resolved = resolveParameters(expr);
        return getLiteralTimeValue(resolved);
    }

    //////////////////////////////////////////////////////
    //// Protected fields.

    /** The generator that created this reactor instance. */
    protected ErrorReporter reporter; // FIXME: This accumulates a lot of redundant references

    /** The map of used built-in triggers. */
    protected Map<BuiltinTrigger, TriggerInstance<BuiltinTriggerVariable>> builtinTriggers = new HashMap<>();

    /**
     * The LF syntax does not currently support declaring reactions unordered,
     * but unordered reactions are created in the AST transformations handling
     * federated communication and after delays. Unordered reactions can execute
     * in any order and concurrently even though they are in the same reactor.
     * FIXME: Remove this when the language provides syntax.
     */
    protected Set<Reaction> unorderedReactions = new LinkedHashSet<>();

    /** The nested list of instantiations that created this reactor instance. */
    protected List<Instantiation> _instantiations;

    //////////////////////////////////////////////////////
    //// Protected methods.

    /**
     * Create all the reaction instances of this reactor instance
     * and record the dependencies and antidependencies
     * between ports, actions, and timers and reactions.
     * This also records the dependencies between reactions
     * that follows from the order in which they are defined.
     */
    protected void createReactionInstances() {
        List<Reaction> reactions = ASTUtils.allReactions(reactorDefinition);
        if (reactions != null) {
            int count = 0;

            // Check for startup and shutdown triggers.
            for (Reaction reaction : reactions) {
                if (AttributeUtils.isUnordered(reaction)) {
                    unorderedReactions.add(reaction);
                }
                // Create the reaction instance.
                var reactionInstance = new ReactionInstance(reaction, this,
                    unorderedReactions.contains(reaction), count++);

                // Add the reaction instance to the map of reactions for this
                // reactor.
                this.reactions.add(reactionInstance);
            }
        }
    }

    /**
     * Returns the built-in trigger or create a new one if none exists.
     */
    protected TriggerInstance<BuiltinTriggerVariable> getOrCreateBuiltinTrigger(BuiltinTriggerRef trigger) {
        return builtinTriggers.computeIfAbsent(trigger.getType(), ref -> TriggerInstance.builtinTrigger(trigger, this));
    }

    ////////////////////////////////////////
    //// Private constructors

    /**
     * Create a runtime instance from the specified definition
     * and with the specified parent that instantiated it.
     * @param definition The instantiation statement in the AST.
     * @param parent The parent, or null for the main rector.
     * @param reporter An error reporter.
     * @param desiredDepth The depth to which to expand the hierarchy.
     */
    private ReactorInstance(
            Instantiation definition,
            ReactorInstance parent,
            ErrorReporter reporter,
            int desiredDepth) {
        super(definition, parent);
        this.reporter = reporter;
        this.reactorDeclaration = definition.getReactorClass();
        this.reactorDefinition = ASTUtils.toDefinition(reactorDeclaration);

        // check for recursive instantiation
        var currentParent = parent;
        var foundSelfAsParent = false;
        do {
            if (currentParent != null) {
                if (currentParent.reactorDefinition == this.reactorDefinition) {
                    foundSelfAsParent = true;
                    currentParent = null; // break
                } else {
                    currentParent = currentParent.parent;
                }
            }
        } while(currentParent != null);

        this.recursive = foundSelfAsParent;
        if (recursive) {
            reporter.reportError(definition, "Recursive reactor instantiation.");
        }

        // If the reactor definition is null, give up here. Otherwise, diagram generation
        // will fail an NPE.
        if (reactorDefinition == null) {
            reporter.reportError(definition, "Reactor instantiation has no matching reactor definition.");
            return;
        }

        setInitialWidth();

        // Apply overrides and instantiate parameters for this reactor instance.
        for (Parameter parameter : ASTUtils.allParameters(reactorDefinition)) {
            this.parameters.add(new ParameterInstance(parameter, this));
        }

        // Instantiate inputs for this reactor instance
        for (Input inputDecl : ASTUtils.allInputs(reactorDefinition)) {
            this.inputs.add(new PortInstance(inputDecl, this, reporter));
        }

        // Instantiate outputs for this reactor instance
        for (Output outputDecl : ASTUtils.allOutputs(reactorDefinition)) {
            this.outputs.add(new PortInstance(outputDecl, this, reporter));
        }

        // Do not process content (except interface above) if recursive
        if (!recursive && (desiredDepth < 0 || this.depth < desiredDepth)) {
            // Instantiate children for this reactor instance.
            // While doing this, assign an index offset to each.
            for (Instantiation child : ASTUtils.allInstantiations(reactorDefinition)) {
                var childInstance = new ReactorInstance(
                    child,
                    this,
                    reporter,
                    desiredDepth
                );
                this.children.add(childInstance);
            }

            // Instantiate timers for this reactor instance
            for (Timer timerDecl : ASTUtils.allTimers(reactorDefinition)) {
                this.timers.add(new TimerInstance(timerDecl, this));
            }

            // Instantiate actions for this reactor instance
            for (Action actionDecl : ASTUtils.allActions(reactorDefinition)) {
                this.actions.add(new ActionInstance(actionDecl, this));
            }

            establishPortConnections();

            // Create the reaction instances in this reactor instance.
            // This also establishes all the implied dependencies.
            // Note that this can only happen _after_ the children,
            // port, action, and timer instances have been created.
            createReactionInstances();

            // Instantiate modes for this reactor instance
            // This must come after the child elements (reactions, etc) of this reactor
            // are created in order to allow their association with modes
            for (Mode modeDecl : ASTUtils.allModes(reactorDefinition)) {
                this.modes.add(new ModeInstance(modeDecl, this));
            }
            for (ModeInstance mode : this.modes) {
                mode.setupTranstions();
            }
        }
    }

    //////////////////////////////////////////////////////
    //// Private methods.

    /**
     * Connect the given left port range to the given right port range.
     *
     * NOTE: This method is public to enable its use in unit tests.
     * Otherwise, it should be private. This is why it is defined here,
     * in the section labeled "Private methods."
     *
     * @param src The source range.
     * @param dst The destination range.
     * @param connection The connection establishing this relationship.
     */
    public static void connectPortInstances(
            RuntimeRange<PortInstance> src,
            RuntimeRange<PortInstance> dst,
            Connection connection
    ) {
        SendRange range = new SendRange(src, dst, src._interleaved, connection);
        src.instance.dependentPorts.add(range);
        dst.instance.dependsOnPorts.add(src);
    }

    /**
     * Populate connectivity information in the port instances.
     * Note that this can only happen _after_ the children and port instances have been created.
     * Unfortunately, we have to do some complicated things here
     * to support multiport-to-multiport, multiport-to-bank,
     * and bank-to-multiport communication.  The principle being followed is:
     * in each connection statement, for each port instance on the left,
     * connect to the next available port on the right.
     */
    private void establishPortConnections() {
        for (Connection connection : ASTUtils.allConnections(reactorDefinition)) {
            List<RuntimeRange<PortInstance>> leftPorts = listPortInstances(connection.getLeftPorts(), connection);
            Iterator<RuntimeRange<PortInstance>> srcRanges = leftPorts.iterator();
            List<RuntimeRange<PortInstance>> rightPorts = listPortInstances(connection.getRightPorts(), connection);
            Iterator<RuntimeRange<PortInstance>> dstRanges = rightPorts.iterator();

            // Check for empty lists.
            if (!srcRanges.hasNext()) {
                if (dstRanges.hasNext()) {
                    reporter.reportWarning(connection, "No sources to provide inputs.");
                }
                return;
            } else if (!dstRanges.hasNext()) {
                reporter.reportWarning(connection, "No destination. Outputs will be lost.");
                return;
            }

            RuntimeRange<PortInstance> src = srcRanges.next();
            RuntimeRange<PortInstance> dst = dstRanges.next();

            while(true) {
                if (dst.width == src.width) {
                    connectPortInstances(src, dst, connection);
                    if (!dstRanges.hasNext()) {
                        if (srcRanges.hasNext()) {
                            // Should not happen (checked by the validator).
                            reporter.reportWarning(connection,
                                    "Source is wider than the destination. Outputs will be lost.");
                        }
                        break;
                    }
                    if (!srcRanges.hasNext()) {
                        if (connection.isIterated()) {
                            srcRanges = leftPorts.iterator();
                        } else {
                            if (dstRanges.hasNext()) {
                                // Should not happen (checked by the validator).
                                reporter.reportWarning(connection,
                                        "Destination is wider than the source. Inputs will be missing.");
                            }
                            break;
                        }
                    }
                    dst = dstRanges.next();
                    src = srcRanges.next();
                } else if (dst.width < src.width) {
                    // Split the left (src) range in two.
                    connectPortInstances(src.head(dst.width), dst, connection);
                    src = src.tail(dst.width);
                    if (!dstRanges.hasNext()) {
                        // Should not happen (checked by the validator).
                        reporter.reportWarning(connection,
                                "Source is wider than the destination. Outputs will be lost.");
                        break;
                    }
                    dst = dstRanges.next();
                } else if (src.width < dst.width) {
                    // Split the right (dst) range in two.
                    connectPortInstances(src, dst.head(src.width), connection);
                    dst = dst.tail(src.width);
                    if (!srcRanges.hasNext()) {
                        if (connection.isIterated()) {
                            srcRanges = leftPorts.iterator();
                        } else {
                            reporter.reportWarning(connection,
                                    "Destination is wider than the source. Inputs will be missing.");
                            break;
                        }
                    }
                    src = srcRanges.next();
                }
            }
        }
    }

    /**
     * If path exists from the specified port to any reaction in the specified
     * set of reactions, then add the specified port and all ports along the path
     * to the specified set of ports.
     * @return True if the specified port was added.
     */
    private boolean findPaths(
            PortInstance port,
            Set<ReactionInstance> reactions,
            Set<PortInstance> ports
    ) {
        if (ports.contains(port)) return false;
        boolean result = false;
        for (ReactionInstance d : port.getDependentReactions()) {
            if (reactions.contains(d)) ports.add(port);
            result = true;
        }
        // Perform a depth-first search.
        for (SendRange r : port.dependentPorts) {
            for (RuntimeRange<PortInstance> p : r.destinations) {
                boolean added = findPaths(p.instance, reactions, ports);
                if (added) {
                    result = true;
                    ports.add(port);
                }
            }
        }
        return result;
    }

    /**
     * Given a list of port references, as found on either side of a connection,
     * return a list of the port instance ranges referenced. These may be multiports,
     * and may be ports of a contained bank (a port representing ports of the bank
     * members) so the returned list includes ranges of banks and channels.
     *
     * If a given port reference has the form `interleaved(b.m)`, where `b` is
     * a bank and `m` is a multiport, then the corresponding range in the returned
     * list is marked interleaved.
     *
     * For example, if `b` and `m` have width 2, without the interleaved keyword,
     * the returned range represents the sequence `[b0.m0, b0.m1, b1.m0, b1.m1]`.
     * With the interleaved marking, the returned range represents the sequence
     * `[b0.m0, b1.m0, b0.m1, b1.m1]`. Both ranges will have width 4.
     *
     * @param references The variable references on one side of the connection.
     * @param connection The connection.
     */
    private List<RuntimeRange<PortInstance>> listPortInstances(
            List<VarRef> references, Connection connection
    ) {
        List<RuntimeRange<PortInstance>> result = new ArrayList<>();
        List<RuntimeRange<PortInstance>> tails = new LinkedList<>();
        int count = 0;
        for (VarRef portRef : references) {
            // Simple error checking first.
            if (!(portRef.getVariable() instanceof Port)) {
                reporter.reportError(portRef, "Not a port.");
                return result;
            }
            // First, figure out which reactor we are dealing with.
            // The reactor we want is the container of the port.
            // If the port reference has no container, then the reactor is this one.
            var reactor = this;
            if (portRef.getContainer() != null) {
                reactor = getChildReactorInstance(portRef.getContainer());
            }
            // The reactor can be null only if there is an error in the code.
            // Skip this portRef so that diagram synthesis can complete.
            if (reactor != null) {
                PortInstance portInstance = reactor.lookupPortInstance(
                        (Port) portRef.getVariable());

                Set<ReactorInstance> interleaved = new LinkedHashSet<>();
                if (portRef.isInterleaved()) {
                    // NOTE: Here, we are assuming that the interleaved()
                    // keyword is only allowed on the multiports contained by
                    // contained reactors.
                    interleaved.add(portInstance.parent);
                }
                RuntimeRange<PortInstance> range = new RuntimeRange.Port(
                        portInstance, interleaved);
                // If this portRef is not the last one in the references list
                // then we have to check whether the range can be incremented at
                // the lowest two levels (port and container).  If not,
                // split the range and add the tail to list to iterate over again.
                // The reason for this is that the connection has only local visibility,
                // but the range width may be reflective of bank structure higher
                // in the hierarchy.
                if (count < references.size() - 1) {
                    int portWidth = portInstance.width;
                    int portParentWidth = portInstance.parent.width;
                    // If the port is being connected on the inside and there is
                    // more than one port in the list, then we can only connect one
                    // bank member at a time.
                    if (reactor == this && references.size() > 1) {
                        portParentWidth = 1;
                    }
                    int widthBound = portWidth * portParentWidth;

                    // If either of these widths cannot be determined, assume infinite.
                    if (portWidth < 0) widthBound = Integer.MAX_VALUE;
                    if (portParentWidth < 0) widthBound = Integer.MAX_VALUE;

                    if (widthBound < range.width) {
                        // Need to split the range.
                        tails.add(range.tail(widthBound));
                        range = range.head(widthBound);
                    }
                }
                result.add(range);
            }
        }
        // Iterate over the tails.
        while(tails.size() > 0) {
            List<RuntimeRange<PortInstance>> moreTails = new LinkedList<>();
            count = 0;
            for (RuntimeRange<PortInstance> tail : tails) {
                if (count < tails.size() - 1) {
                    int widthBound = tail.instance.width;
                    if (tail._interleaved.contains(tail.instance.parent)) {
                        widthBound = tail.instance.parent.width;
                    }
                    // If the width cannot be determined, assume infinite.
                    if (widthBound < 0) widthBound = Integer.MAX_VALUE;

                    if (widthBound < tail.width) {
                        // Need to split the range again
                        moreTails.add(tail.tail(widthBound));
                        tail = tail.head(widthBound);
                    }
                }
                result.add(tail);
            }
            tails = moreTails;
        }
        return result;
    }

    /**
     * If this is a bank of reactors, set the width.
     * It will be set to -1 if it cannot be determined.
     */
    private void setInitialWidth() {
        WidthSpec widthSpec = definition.getWidthSpec();
        if (widthSpec != null) {
            // We need the instantiations list of the containing reactor,
            // not this one.
            width = ASTUtils.width(widthSpec, parent.instantiations());
        }
    }

    //////////////////////////////////////////////////////
    //// Private fields.

    /**
     * Cached set of reactions and ports that form a causality loop.
     */
    private Set<NamedInstance<?>> cachedCycles;

    /**
     * Cached reaction graph containing reactions that form a causality loop.
     */
    private ReactionInstanceGraph cachedReactionLoopGraph = null;

    /**
     * Return true if this is a generated delay reactor that originates from
     * an "after" delay on a connection.
     *
     * @return True if this is a generated delay, false otherwise.
     */
    public boolean isGeneratedDelay() {
        // FIXME: hacky string matching again...
        if (this.definition.getReactorClass().getName().contains(DelayBodyGenerator.GEN_DELAY_CLASS_NAME)) {
            return true;
        }
        return false;
    }
}<|MERGE_RESOLUTION|>--- conflicted
+++ resolved
@@ -454,29 +454,6 @@
         return ASTUtils.initialValueInt(parameter, instantiations());
     }
 
-<<<<<<< HEAD
-    /**
-     * Given a parameter definition for this reactor, return the initial value
-     * of the parameter. If the parameter is overridden when instantiating
-     * this reactor or any of its containing reactors, use that value.
-     * Otherwise, use the default value in the reactor definition.
-     *
-     * The returned list of Value objects is such that each element is an
-     * instance of Time, String, or Code, never Parameter.
-     * For most uses, this list has only one element, but parameter
-     * values can be lists of elements, so the returned value is a list.
-     *
-     * @param parameter The parameter definition (a syntactic object in the AST).
-     *
-     * @return A list of Value objects, or null if the parameter is not found.
-     *  Return an empty list if no initial value is given.
-     *  Each value is an instance of Literal if a literal value is given,
-     *  a Time if a time value was given, or a Code, if a code value was
-     *  given (text in the target language delimited by {= ... =}
-     */
-    public List<Expression> initialParameterValue(Parameter parameter) {
-        return ASTUtils.initialValue(parameter, instantiations());
-=======
     public Expression resolveParameters(Expression e) {
         return LfExpressionVisitor.dispatch(e, this, ParameterInliner.INSTANCE);
     }
@@ -519,7 +496,6 @@
                 return defaultValue;
             }
         }
->>>>>>> 6547ceae
     }
 
     /**
