/** A data structure for a reactor instance. */

/*************
Copyright (c) 2019, The University of California at Berkeley.

Redistribution and use in source and binary forms, with or without modification,
are permitted provided that the following conditions are met:

1. Redistributions of source code must retain the above copyright notice,
   this list of conditions and the following disclaimer.

2. Redistributions in binary form must reproduce the above copyright notice,
   this list of conditions and the following disclaimer in the documentation
   and/or other materials provided with the distribution.

THIS SOFTWARE IS PROVIDED BY THE COPYRIGHT HOLDERS AND CONTRIBUTORS "AS IS" AND ANY
EXPRESS OR IMPLIED WARRANTIES, INCLUDING, BUT NOT LIMITED TO, THE IMPLIED WARRANTIES OF
MERCHANTABILITY AND FITNESS FOR A PARTICULAR PURPOSE ARE DISCLAIMED. IN NO EVENT SHALL
THE COPYRIGHT HOLDER OR CONTRIBUTORS BE LIABLE FOR ANY DIRECT, INDIRECT, INCIDENTAL,
SPECIAL, EXEMPLARY, OR CONSEQUENTIAL DAMAGES (INCLUDING, BUT NOT LIMITED TO,
PROCUREMENT OF SUBSTITUTE GOODS OR SERVICES; LOSS OF USE, DATA, OR PROFITS; OR BUSINESS
INTERRUPTION) HOWEVER CAUSED AND ON ANY THEORY OF LIABILITY, WHETHER IN CONTRACT,
STRICT LIABILITY, OR TORT (INCLUDING NEGLIGENCE OR OTHERWISE) ARISING IN ANY WAY OUT OF
THE USE OF THIS SOFTWARE, EVEN IF ADVISED OF THE POSSIBILITY OF SUCH DAMAGE.
***************/

package org.lflang.generator;

import java.util.ArrayList;
import java.util.Iterator;
import java.util.LinkedHashSet;
import java.util.LinkedList;
import java.util.List;
import java.util.Set;

import org.lflang.ASTUtils;
import org.lflang.ErrorReporter;
import org.lflang.JavaAstUtils;
import org.lflang.TimeValue;
import org.lflang.generator.TriggerInstance.BuiltinTriggerVariable;
import org.lflang.lf.Action;
import org.lflang.lf.Connection;
import org.lflang.lf.Delay;
import org.lflang.lf.Input;
import org.lflang.lf.Instantiation;
import org.lflang.lf.Output;
import org.lflang.lf.Parameter;
import org.lflang.lf.Port;
import org.lflang.lf.Reaction;
import org.lflang.lf.Reactor;
import org.lflang.lf.Timer;
import org.lflang.lf.TriggerRef;
import org.lflang.lf.Value;
import org.lflang.lf.VarRef;
import org.lflang.lf.Variable;
import org.lflang.lf.WidthSpec;


/**
 * Representation of a runtime instance of a reactor.
 * For the main reactor, which has no parent, once constructed,
 * this object represents the entire Lingua Franca program.
 * The constructor analyzes the graph of dependencies between
 * reactions and throws exception if this graph is cyclic.
 *
 * @author{Marten Lohstroh <marten@berkeley.edu>}
 * @author{Edward A. Lee <eal@berkeley.edu>}
 */
public class ReactorInstance extends NamedInstance<Instantiation> {

    /**
     * Create a new instantiation hierarchy that starts with the given top-level reactor.
     * @param reactor The top-level reactor.
     * @param reporter The error reporter.
     */
    public ReactorInstance(Reactor reactor, ErrorReporter reporter) {
        this(ASTUtils.createInstantiation(reactor), null, reporter, -1, null);
    }

    /**
     * Create a new instantiation hierarchy that starts with the given top-level reactor
     * but only creates contained reactors up to the specified depth.
     * @param reactor The top-level reactor.
     * @param reporter The error reporter.
     * @param desiredDepth The depth to which to go, or -1 to construct the full hierarchy.
     */
    public ReactorInstance(Reactor reactor, ErrorReporter reporter, int desiredDepth) {
        this(ASTUtils.createInstantiation(reactor), null, reporter, desiredDepth, null);
    }

    /**
     * Create a new instantiation hierarchy that starts with the given reactor.
     * @param reactor The top-level reactor.
     * @param reporter The error reporter.
     * @param unorderedReactions A list of reactions that should be treated as unordered.
     */
    public ReactorInstance(Reactor reactor, ErrorReporter reporter, Set<Reaction> unorderedReactions) {
        this(ASTUtils.createInstantiation(reactor), null, reporter, -1, unorderedReactions);
    }

    /**
     * Create a new instantiation with the specified parent.
     * This constructor is here to allow for unit tests.
     * It should not be used for any other purpose.
     * @param reactor The top-level reactor.
     * @param parent The parent reactor instance.
     * @param reporter The error reporter.
     */
    public ReactorInstance(Reactor reactor, ReactorInstance parent, ErrorReporter reporter) {
        this(ASTUtils.createInstantiation(reactor), parent, reporter, -1, null);
    }

    //////////////////////////////////////////////////////
    //// Public fields.

    /** The action instances belonging to this reactor instance. */
<<<<<<< HEAD
    public final List<ActionInstance> actions = new ArrayList<ActionInstance>();
=======
    public List<ActionInstance> actions = new ArrayList<>();
>>>>>>> 58c44863

    /**
     * The contained reactor instances, in order of declaration.
     * For banks of reactors, this includes both the bank definition
     * Reactor (which has bankIndex == -2) followed by each of the
     * bank members (which have bankIndex >= 0).
     */
<<<<<<< HEAD
    public final List<ReactorInstance> children = new ArrayList<ReactorInstance>();
    
    /**
     * The ID of this reactor instance. This is 0 for a top-level (main) reactor
     * and increases for each created reactor in the order created until it
     * reaches main's {@link #totalNumberOfChildren()}.
     */
    public final int id;

    /** The input port instances belonging to this reactor instance. */
    public final List<PortInstance> inputs = new ArrayList<PortInstance>();

    /** The output port instances belonging to this reactor instance. */
    public final List<PortInstance> outputs = new ArrayList<PortInstance>();

    /** The parameters of this instance. */
    public final List<ParameterInstance> parameters = new ArrayList<ParameterInstance>();

    /** List of reaction instances for this reactor instance. */
    public final List<ReactionInstance> reactions = new ArrayList<ReactionInstance>();

    /** The timer instances belonging to this reactor instance. */
    public final List<TimerInstance> timers = new ArrayList<TimerInstance>();
=======
    public List<ReactorInstance> children = new ArrayList<>();

    /** The input port instances belonging to this reactor instance. */
    public List<PortInstance> inputs = new ArrayList<>();

    /** The output port instances belonging to this reactor instance. */
    public List<PortInstance> outputs = new ArrayList<>();

    /** The parameters of this instance. */
    public List<ParameterInstance> parameters = new ArrayList<>();

    /** List of reaction instances for this reactor instance. */
    public List<ReactionInstance> reactions = new ArrayList<>();

    /** The timer instances belonging to this reactor instance. */
    public List<TimerInstance> timers = new ArrayList<>();
>>>>>>> 58c44863

    /** The reactor definition in the AST. */
    public final Reactor reactorDefinition;

    /** Indicator that this reactor has itself as a parent, an error condition. */
    public final boolean recursive;

    //////////////////////////////////////////////////////
    //// Public methods.
    
    /**
     * Assign levels to all reactions within the same root as this
     * reactor. The level of a reaction r is equal to the length of the
     * longest chain of reactions that must have the opportunity to
     * execute before r at each logical tag. This fails and returns
     * false if a causality cycle exists.
     * 
     * This method uses a variant of Kahn's algorithm, which is linear
     * in V + E, where V is the number of vertices (reactions) and E
     * is the number of edges (dependencies between reactions).
     * 
     * @return An empty graph if successful and otherwise a graph
     *  with runtime reaction instances that form cycles.
     */
    public ReactionInstanceGraph assignLevels() {
        if (depth != 0) return root().assignLevels();
        if (cachedReactionLoopGraph == null) {
            cachedReactionLoopGraph = new ReactionInstanceGraph(this);
        }
        return cachedReactionLoopGraph;
    }
    
    /** 
     * Return the instance of a child rector created by the specified
     * definition or null if there is none.
     * @param definition The definition of the child reactor ("new" statement).
     */
    public ReactorInstance getChildReactorInstance(Instantiation definition) {
        for (ReactorInstance child : this.children) {
            if (child.definition == definition) {
                return child;
            }
        }
        return null;
    }
    
    /**
     * Clear any cached data in this reactor and its children.
     * This is useful if a mutation has been realized.
     */
    public void clearCaches() {
        cachedReactionLoopGraph = null;
        totalNumChildrenCache = -1;
        for (ReactorInstance child : children) {
            child.clearCaches();
        }
        for (PortInstance port : inputs) {
            port.clearCaches();
        }
        for (PortInstance port : outputs) {
            port.clearCaches();
        }
    }

    /**
     * Return an integer is equal to one plus the total number of reactor instances
     * (including bank members) that have been instantiated before this one
     * within the same parent.  If the number of instances cannot be determined,
     * this will be 0.
     * 
     * When this number can be determined, it can be used, for example,
     * to index into an array of data structures
     * representing instances of reactors in generated code.
     * This assumes that index 0 refers to the parent, hence the "one plus."
     */
    public int getIndexOffset() {
        // FIXME FIXME get rid of this.
        return indexOffset;
    }
    
    /**
     * Return the specified input by name or null if there is no such input.
     * @param name The input name.
     */
    public PortInstance getInput(String name) {
        for (PortInstance port: inputs) {
            if (port.getName().equals(name)) {
                return port;
            }
        }
        return null;
    }

    /** 
     * Override the base class to append [i_d], where d is the depth,
     * if this reactor is in a bank of reactors.
     * @return The name of this instance.
     */
    @Override
    public String getName() {
        return this.definition.getName();
    }

    /**
     * Return one plus the number of contained reactor instances in this
     * reactor, if this can be determined, or -1 if not. This is 1 plus 
     * the total number of reactors in any contained reactor instances,
     * taking into account their bank widths if necessary.
     */
    public int getNumReactorInstances() {
        // FIXME FIXME get rid of this.
        return numReactorInstances;
    }
    
    /**
     * Return the specified output by name or null if there is no such output.
     * @param name The output name.
     */
    public PortInstance getOutput(String name) {
        for (PortInstance port: outputs) {
            if (port.getName().equals(name)) {
                return port;
            }
        }
        return null;
    }
    
    /**
     * Return a parameter matching the specified name if the reactor has one
     * and otherwise return null.
     * @param name The parameter name.
     */
    public ParameterInstance getParameter(String name) {
        for (ParameterInstance parameter: parameters) {
            if (parameter.getName().equals(name)) {
                return parameter;
            }
        }
        return null;
    }
    
    /**
     * Return the startup trigger or null if not used in any reaction.
     */
    public TriggerInstance<BuiltinTriggerVariable> getStartupTrigger() {
        return startupTrigger;
    }

    /**
     * Return the shutdown trigger or null if not used in any reaction.
     */
    public TriggerInstance<BuiltinTriggerVariable> getShutdownTrigger() {
        return shutdownTrigger;
    }
    
    /**
     * Return the total number of reactor instances associated with
     * this reactor, if it can be determined, or -1 if not. This is equal
     * to the result of getNumReactorInstances() times the bank width,
     * as returned by width().
     */
    public int getTotalNumReactorInstances() {
        // FIXME FIXME: get rid of this.
        if (width < 0 || numReactorInstances < 0) return -1;
        return width * numReactorInstances;
    }
    
    /**
     * If this reactor is a bank or any of its parents is a bank,
     * return the total number of runtime instances, which is the product
     * of the widths of all the parents.
     * Return -1 if the width cannot be determined.
     */
    public int getTotalWidth() {
        if (width <= 0) return -1;
        if (depth > 0) {
            int parentWidth = parent.getTotalWidth();
            if (parentWidth <= 0) return -1;
            return (parentWidth * width);
        } else {
            return 1;
        }
    }
    
    /** 
     * Return the trigger instances (input ports, timers, and actions
     * that trigger reactions) belonging to this reactor instance.
     */
    public Set<TriggerInstance<? extends Variable>> getTriggers() {
        // FIXME: Cache this.
        var triggers = new LinkedHashSet<TriggerInstance<? extends Variable>>();
        for (ReactionInstance reaction : this.reactions) {
            triggers.addAll(reaction.triggers);
        }
        return triggers;
    }

    /** 
     * Return the trigger instances (input ports, timers, and actions
     * that trigger reactions) together the ports that the reaction reads
     * but that don't trigger it.
     * 
     * @return The trigger instances belonging to this reactor instance.
     */
    public Set<TriggerInstance<? extends Variable>> getTriggersAndReads() {
        // FIXME: Cache this.
        var triggers = new LinkedHashSet<TriggerInstance<? extends Variable>>();
        for (ReactionInstance reaction : this.reactions) {
            triggers.addAll(reaction.triggers);
            triggers.addAll(reaction.reads);
        }
        return triggers;
    }
    
    /**
     * Given a parameter definition for this reactor, return the initial integer
     * value of the parameter. If the parameter is overridden when instantiating
     * this reactor or any of its containing reactors, use that value.
     * Otherwise, use the default value in the reactor definition.
     * If the parameter cannot be found or its value is not an integer, return null.
     * 
     * @param parameter The parameter definition (a syntactic object in the AST).
     * 
     * @return An integer value or null.
     */
    public Integer initialIntParameterValue(Parameter parameter) {
        return ASTUtils.initialValueInt(parameter, instantiations());
    }  

    /**
     * Given a parameter definition for this reactor, return the initial value
     * of the parameter. If the parameter is overridden when instantiating
     * this reactor or any of its containing reactors, use that value.
     * Otherwise, use the default value in the reactor definition.
     * 
     * The returned list of Value objects is such that each element is an
     * instance of Time, String, or Code, never Parameter.
     * For most uses, this list has only one element, but parameter
     * values can be lists of elements, so the returned value is a list.
     * 
     * @param parameter The parameter definition (a syntactic object in the AST).
     * 
     * @return A list of Value objects, or null if the parameter is not found.
     *  Return an empty list if no initial value is given.
     *  Each value is an instance of Literal if a literal value is given,
     *  a Time if a time value was given, or a Code, if a code value was
     *  given (text in the target language delimited by {= ... =}
     */
    public List<Value> initialParameterValue(Parameter parameter) {
        return ASTUtils.initialValue(parameter, instantiations());
    }

    /**
     * Return a list of Instantiation objects for evaluating parameter
     * values.  The first object in the list is the AST Instantiation
     * that created this reactor instance, the second is the AST instantiation
     * that created the containing reactor instance, and so on until there
     * are no more containing reactor instances. This will return an empty
     * list if this reactor instance is at the top level (is main).
     */
    public List<Instantiation> instantiations() {
        if (_instantiations == null) {
            _instantiations = new ArrayList<>();
            if (definition != null) {
                _instantiations.add(definition);
                if (parent != null) {
                    _instantiations.addAll(parent.instantiations());
                }
            }
        }
        return _instantiations;
    }

    /**
     * Returns true if this is a bank of reactors.
     * @return true if a reactor is a bank, false otherwise
     */
    public boolean isBank() {
        return (definition.getWidthSpec() != null);
    }

    /**
     * Returns whether this is a main or federated reactor.
     * @return true if reactor definition is marked as main or federated, false otherwise.
     */
    public boolean isMainOrFederated() {
        return reactorDefinition != null 
                && (reactorDefinition.isMain() || reactorDefinition.isFederated());
    }
    
    ///////////////////////////////////////////////////
    //// Methods for finding instances in this reactor given an AST node.
    
    /** 
     * Return the action instance within this reactor 
     * instance corresponding to the specified action reference.
     * @param action The action as an AST node.
     * @return The corresponding action instance or null if the
     *  action does not belong to this reactor.
     */
    public ActionInstance lookupActionInstance(Action action) {
        for (ActionInstance actionInstance : actions) {
            if (actionInstance.definition == action) {
                return actionInstance;
            }
        }
        return null;
    }

    /** 
     * Given a parameter definition, return the parameter instance
     * corresponding to that definition, or null if there is
     * no such instance.
     * @param parameter The parameter definition (a syntactic object in the AST).
     * @return A parameter instance, or null if there is none.
     */
    public ParameterInstance lookupParameterInstance(Parameter parameter) {
        for (ParameterInstance param : parameters) {
            if (param.definition == parameter) {
                return param;
            }
        }
        return null;
    }
    
    /** 
     * Given a port definition, return the port instance
     * corresponding to that definition, or null if there is
     * no such instance.
     * @param port The port definition (a syntactic object in the AST).
     * @return A port instance, or null if there is none.
     */
    public PortInstance lookupPortInstance(Port port) {
        // Search one of the inputs and outputs sets.
        List<PortInstance> ports = null;
        if (port instanceof Input) {
            ports = this.inputs;
        } else if (port instanceof Output) {
            ports = this.outputs;
        }
        for (PortInstance portInstance : ports) {
            if (portInstance.definition == port) {
                return portInstance;
            }
        }
        return null;
    }

    /** 
     * Given a reference to a port belonging to this reactor
     * instance, return the port instance.
     * Return null if there is no such instance.
     * @param reference The port reference.
     * @return A port instance, or null if there is none.
     */
    public PortInstance lookupPortInstance(VarRef reference) {
        if (!(reference.getVariable() instanceof Port)) {
            // Trying to resolve something that is not a port
            return null;
        }
        if (reference.getContainer() == null) {
            // Handle local reference
            return lookupPortInstance((Port) reference.getVariable());
        } else {
            // Handle hierarchical reference
            var containerInstance = getChildReactorInstance(reference.getContainer());
            if (containerInstance == null) return null;
            return containerInstance.lookupPortInstance((Port) reference.getVariable());
        }
    }

    /** 
     * Return the reaction instance within this reactor 
     * instance corresponding to the specified reaction.
     * @param reaction The reaction as an AST node.
     * @return The corresponding reaction instance or null if the
     *  reaction does not belong to this reactor.
     */
    public ReactionInstance lookupReactionInstance(Reaction reaction) {
        for (ReactionInstance reactionInstance : reactions) {
            if (reactionInstance.definition == reaction) {
                return reactionInstance;
            }
        }
        return null;
    }
    
    /**
     * Return the reactor instance within this reactor
     * that has the specified instantiation. Note that this
     * may be a bank of reactors. Return null if there
     * is no such reactor instance.
     */
    public ReactorInstance lookupReactorInstance(Instantiation instantiation) {
        for (ReactorInstance reactorInstance : children) {
            if (reactorInstance.definition == instantiation) {
                return reactorInstance;
            }
        }
        return null;
    }
    
    /** 
     * Return the timer instance within this reactor 
     * instance corresponding to the specified timer reference.
     * @param timer The timer as an AST node.
     * @return The corresponding timer instance or null if the
     *  timer does not belong to this reactor.
     */
    public TimerInstance lookupTimerInstance(Timer timer) {
        for (TimerInstance timerInstance : timers) {
            if (timerInstance.definition == timer) {
                return timerInstance;
            }
        }
        return null;
    }

    /** 
     * Return a descriptive string.
     */
    @Override
    public String toString() {
        return "ReactorInstance " + getFullName();
    }
    
    /**
     * Return the total number of children in this reactor
     * and all its contained reactors. Each bank counts as one child.
     */
    public int totalNumberOfChildren() {
        if (totalNumChildrenCache < 0) {
            totalNumChildrenCache = children.size();
            for (ReactorInstance containedReactor : children) {
                totalNumChildrenCache += containedReactor.totalNumberOfChildren();
            }
        }
        return totalNumChildrenCache;
    }

    /** 
     * Return the set of all ports that receive data from the 
     * specified source. This includes inputs and outputs at the same level 
     * of hierarchy and input ports deeper in the hierarchy.
     * It also includes inputs or outputs up the hierarchy (i.e., ones
     * that are reached via any output port).
     * If the argument is an input port, then it is included in the result.
     * No port will appear more than once in the result.
     * 
     * @param source An output or input port.
     */
    public Set<PortInstance> transitiveClosure(PortInstance source) {
        var result = new LinkedHashSet<PortInstance>();
        transitiveClosure(source, result);
        return result;
    }
<<<<<<< HEAD
=======

    /** 
     * Override the base class to return the uniqueID of the bank rather
     * than this member of the bank, if this is a member of a bank of reactors.
     * 
     * @return An identifier for this instance that is guaranteed to be
     *  unique within the top-level parent.
     */
    @Override
    public String uniqueID() {
        if (this.bank != null) {
            return this.bank.uniqueID();
        }
        return super.uniqueID();
    }

    /**
     * For the specified width specification, return the width.
     * This may be for a bank of reactors within this reactor instance or
     * for a port of this reactor instance. If the argument is null, there
     * is no width specification, so return 1. Otherwise, evaluate the
     * width value by determining the value of any referenced parameters.
     * 
     * @param widthSpec The width specification.
     * 
     * @return The width, or -1 if it cannot be determined.
     */
    public int width(WidthSpec widthSpec) {
        if (widthSpec.eContainer() instanceof Instantiation && parent != null) {
            // We need the instantiations list of the containing reactor,
            // not this one.
            return ASTUtils.width(widthSpec, parent.instantiations());
        }
        return ASTUtils.width(widthSpec, instantiations());
    }

    /**
     * Assuming that the given value denotes a valid time, return a time value.
     *
     * If the value is given as a parameter reference, this will look up the
     * precise time value assigned to this reactor instance.
     */
    public TimeValue getTimeValue(Value v) {
        Parameter p = v.getParameter();
        if (p != null) {
            return JavaAstUtils.getLiteralTimeValue(lookupParameterInstance(p).init.get(0));
        } else {
            return JavaAstUtils.getLiteralTimeValue(v);
        }
    }

    /**
     * Assuming that the given delay denotes a valid time, return a time value.
     *
     * If the delay is given as a parameter reference, this will look up the
     * precise time value assigned to this reactor instance.
     */
    public TimeValue getTimeValue(Delay d) {
        Parameter p = d.getParameter();
        if (p != null) {
            return JavaAstUtils.getLiteralTimeValue(lookupParameterInstance(p).init.get(0));
        } else {
            return JavaAstUtils.toTimeValue(d.getTime());
        }
    }
>>>>>>> 58c44863
    
    //////////////////////////////////////////////////////
    //// Protected fields.

<<<<<<< HEAD
=======
    /**
     * If this reactor is in a bank of reactors, then this member
     * refers to the reactor instance defining the bank.
     */
    protected ReactorInstance bank = null;

    /**
     * If this reactor instance is a placeholder for a bank of reactors,
     * as created by the new[width] ReactorClass() syntax, then this
     * list will be non-null and will contain the reactor instances in
     * the bank.
     */
    protected List<ReactorInstance> bankMembers = null;

    /**
     * If this reactor is in a bank of reactors, its index, otherwise, -1
     * for an ordinary reactor and -2 for a placeholder for a bank of reactors.
     */
    protected int bankIndex = -1;

    /** 
     * Table recording connections and which connection created a link between 
     * a source and destination. Use a source port as a key to obtain a Map.
     * The key set of the obtained Map is the set of destination ports.
     * The value of the obtained Map is the connection that established the
     * connection.
     */
    protected Map<PortInstance, Map<PortInstance, Connection>> connectionTable 
            = new LinkedHashMap<>();
    
    /**
     * For a root reactor instance only, this will be a queue of reactions
     * that either have been assigned an initial level or are ready to be
     * assigned levels. During construction of a top-level ReactorInstance,
     * this queue will be populated with reactions anywhere in the hierarchy
     * that have been assigned level 0 during construction because they have
     * no dependencies on other reactions.
     */
    protected Deque<ReactionInstance> reactionsWithLevels = new ArrayDeque<>();

>>>>>>> 58c44863
    /** The generator that created this reactor instance. */
    protected ErrorReporter reporter; // FIXME: This accumulates a lot of redundant references

    /** The startup trigger. Null if not used in any reaction. */
    protected TriggerInstance<BuiltinTriggerVariable> startupTrigger = null;

    /** The shutdown trigger. Null if not used in any reaction. */
    protected TriggerInstance<BuiltinTriggerVariable> shutdownTrigger = null;

    /**
     * The LF syntax does not currently support declaring reactions unordered,
     * but unordered reactions are created in the AST transformations handling
     * federated communication and after delays. Unordered reactions can execute
     * in any order and concurrently even though they are in the same reactor.
     * FIXME: Remove this when the language provides syntax.
     */
    protected Set<Reaction> unorderedReactions = new LinkedHashSet<>();

    /** The nested list of instantiations that created this reactor instance. */
    protected List<Instantiation> _instantiations;

    //////////////////////////////////////////////////////
    //// Protected methods.
    
    /** 
     * Create all the reaction instances of this reactor instance
     * and record the dependencies and antidependencies
     * between ports, actions, and timers and reactions.
     * This also records the dependencies between reactions
     * that follows from the order in which they are defined.
     */
    protected void createReactionInstances() {
        List<Reaction> reactions = ASTUtils.allReactions(reactorDefinition);
        if (reactions != null) {
            int count = 0;

            // Check for startup and shutdown triggers.
            for (Reaction reaction : reactions) {
                // Create the reaction instance.
                var reactionInstance = new ReactionInstance(reaction, this,
                    unorderedReactions.contains(reaction), count++);
                
                // Add the reaction instance to the map of reactions for this
                // reactor.
                this.reactions.add(reactionInstance);
            }
        }
    }

    /**
     * Returns the startup trigger or create a new one if none exists.
     */
    protected TriggerInstance<? extends Variable> getOrCreateStartup(TriggerRef trigger) {
        if (startupTrigger == null) {
            startupTrigger = new TriggerInstance<>(
                TriggerInstance.BuiltinTrigger.STARTUP, trigger, this);
        }
        return startupTrigger;
    }
    
    /**
     * Returns the shutdown trigger or create a new one if none exists.
     */
    protected TriggerInstance<? extends Variable> getOrCreateShutdown(TriggerRef trigger) {
        if (shutdownTrigger == null) {
            shutdownTrigger = new TriggerInstance<>(
                TriggerInstance.BuiltinTrigger.SHUTDOWN, trigger, this);
        }
        return shutdownTrigger;
    }
    
    /** 
     * Add to the specified destinations set all ports that receive data from the 
     * specified source. This includes inputs and outputs at the same level 
     * of hierarchy and input ports deeper in the hierarchy.
     * It also includes inputs or outputs up the hierarchy (i.e., ones
     * that are reached via any output port).
     * @param source A port belonging to this reaction instance or one
     *  of its children.
     * @param destinations The set of destinations to populate.
     */
    protected void transitiveClosure(
            PortInstance source,
            LinkedHashSet<PortInstance> destinations
    ) {
        // Check that the specified port belongs to this reactor or one of its children.
        // The following assumes that the main reactor has no ports, or else
        // a NPE will occur.
        if (source.parent != this && source.parent.parent != this) {
            throw new InvalidSourceException(
                "Internal error: port " + source + " does not belong to " +
                    this + " nor any of its children."
            );
        }
        // If the port is an input port, then include it in the result.
        if (source.isInput()) {
            destinations.add(source);
        }
        for (Range<PortInstance> dst : source.dependentPorts) {
            PortInstance destination = dst.instance;
            destinations.add(destination);
            if (destination.isInput()) {
                // Destination may have further destinations lower in the hierarchy.
                destination.parent.transitiveClosure(destination, destinations);
            } else if (destination.parent.parent != null) {
                // Destination may have further destinations higher in the hierarchy.
                destination.parent.parent.transitiveClosure(destination, destinations);
            }
        }
    }
    
    ////////////////////////////////////////
    //// Private constructors
    
    /**
<<<<<<< HEAD
     * Create a runtime instance from the specified definition
     * and with the specified parent that instantiated it.
     * @param definition The instantiation statement in the AST.
     * @param parent The parent, or null for the main rector.
     * @param reporter An error reporter.
=======
     * Create reactor instance resulting from the specified top-level instantiation.
     * @param definition The declaration in the AST.
     * @param parent The parent, or null for the main rector.
     * @param reporter The error reporter.
     * @param desiredDepth The depth to which to expand the hierarchy.
     * @param unorderedReactions A list of reactions that should be treated as unordered.
     */
    private ReactorInstance(
        Instantiation definition, 
        ReactorInstance parent, 
        ErrorReporter reporter, 
        int desiredDepth,
        Set<Reaction> unorderedReactions
    ) {
        // If the reactor is being instantiated with new[width], then pass -2
        // to the constructor, otherwise pass -1.
        this(
            definition, 
            parent, 
            reporter, 
            (definition.getWidthSpec() != null)? -2 : -1, 
            0, 
            desiredDepth,
            unorderedReactions
        );
    }

    /**
     * Create a runtime instance from the specified definition
     * and with the specified parent that instantiated it.
     * @param definition The declaration in the AST.
     * @param parent The parent, or null for the main rector.
     * @param reporter The error reporter.
     * @param reactorIndex -1 for an ordinary reactor, -2 for a
     *  placeholder for a bank of reactors, or the index of the
     *  reactor in a bank of reactors otherwise.
     * @param depth The depth of this reactor in the hierarchy.
>>>>>>> 58c44863
     * @param desiredDepth The depth to which to expand the hierarchy.
     * @param unorderedReactions A list of reactions that should be treated as unordered.
     *  It can be passed as null.
     */
    private ReactorInstance(
            Instantiation definition, 
            ReactorInstance parent,
            ErrorReporter reporter,
            int desiredDepth,
            Set<Reaction> unorderedReactions) {
        super(definition, parent);
        this.reporter = reporter;
        this.reactorDefinition = ASTUtils.toDefinition(definition.getReactorClass());
        this.id = root().childCount++;
        
        if (unorderedReactions != null) {
            this.unorderedReactions = unorderedReactions;
        }
        
        // check for recursive instantiation
        var currentParent = parent;
        var foundSelfAsParent = false;
        do {
            if (currentParent != null) {
                if (currentParent.reactorDefinition == this.reactorDefinition) {
                    foundSelfAsParent = true;
                    currentParent = null; // break
                } else {
                    currentParent = currentParent.parent;
                }
            }
        } while(currentParent != null);
        
        this.recursive = foundSelfAsParent;
        if (recursive) {
            reporter.reportError(definition, "Recursive reactor instantiation.");
        }
<<<<<<< HEAD
                
=======
        
        // If this reactor is actually a bank of reactors, then instantiate
        // each individual reactor in the bank and skip the rest of the
        // initialization for this reactor instance.
        if (reactorIndex == -2) {
            // If the bank width is variable, then we have to wait until the first connection
            // before instantiating the children.
            var width = width(definition.getWidthSpec());
            if (width > 0) {
                this.bankMembers = new ArrayList<>(width);
                for (var index = 0; index < width; index++) {
                    var childInstance = new ReactorInstance(
                        definition, parent, reporter, index, depth, desiredDepth, this.unorderedReactions
                    );
                    this.bankMembers.add(childInstance);
                    childInstance.bank = this;
                    childInstance.bankIndex = index;
                }
            } else {
                reporter.reportWarning(definition, "Cannot infer width.");
            }
            return;
        }
        
>>>>>>> 58c44863
        // If the reactor definition is null, give up here. Otherwise, diagram generation
        // will fail an NPE.
        if (reactorDefinition == null) {
            reporter.reportError(definition, "Reactor instantiation has no matching reactor definition.");
            return;
        }
        
        setInitialWidth();
        
        // Apply overrides and instantiate parameters for this reactor instance.
        for (Parameter parameter : ASTUtils.allParameters(reactorDefinition)) {
            this.parameters.add(new ParameterInstance(parameter, this));
        }

        // Instantiate inputs for this reactor instance
        for (Input inputDecl : ASTUtils.allInputs(reactorDefinition)) {
            this.inputs.add(new PortInstance(inputDecl, this, reporter));
        }

        // Instantiate outputs for this reactor instance
        for (Output outputDecl : ASTUtils.allOutputs(reactorDefinition)) {
            this.outputs.add(new PortInstance(outputDecl, this, reporter));
        }

        // Do not process content (except interface above) if recursive
        if (!recursive && (desiredDepth < 0 || this.depth < desiredDepth)) {
            // Instantiate children for this reactor instance.
            // While doing this, assign an index offset to each.
            int offset = 1;
            for (Instantiation child : ASTUtils.allInstantiations(reactorDefinition)) {
                var childInstance = new ReactorInstance(
                    child, 
                    this, 
                    reporter, 
                    desiredDepth,
                    this.unorderedReactions
                );
                this.children.add(childInstance);
                int numChildReactors = childInstance.getTotalNumReactorInstances();
                if (this.numReactorInstances >= 0 && numChildReactors > 0) {
                    this.numReactorInstances += numChildReactors;
                    
                    childInstance.indexOffset = offset;
                    // Next child will have an offset augmented by the total number of
                    // reactor instances in this one.
                    offset += childInstance.getTotalNumReactorInstances();
                } else {
                    numReactorInstances = -1;
                }
            }

            // Instantiate timers for this reactor instance
            for (Timer timerDecl : ASTUtils.allTimers(reactorDefinition)) {
                this.timers.add(new TimerInstance(timerDecl, this));
            }

            // Instantiate actions for this reactor instance
            for (Action actionDecl : ASTUtils.allActions(reactorDefinition)) {
                this.actions.add(new ActionInstance(actionDecl, this));
            }

            establishPortConnections();

            // Create the reaction instances in this reactor instance.
            // This also establishes all the implied dependencies.
            // Note that this can only happen _after_ the children, 
            // port, action, and timer instances have been created.
            createReactionInstances();
        }
    }
    
    //////////////////////////////////////////////////////
    //// Private methods.

    /**
<<<<<<< HEAD
     * Connect the given left port range to the given right port range.
     * This method consolidates the interleaved state on the destination
     * side.  That is, it sets the interleaved state of the destination
     * to the exclusive OR of the interleaved state of the two ranges,
     * and sets the interleaved state of the source to false.
     * 
     * NOTE: This method is public to enable its use in unit tests.
     * Otherwise, it should be private. This is why it is defined here.
     * 
     * @param src The source range.
     * @param dst The destination range.
=======
     * Record the connection from the source port to the destination port in the
     * connectionTable map.
     * @param source The source port.
     * @param destination The destination port.
     * @param connection The connection AST node creating the connection.
     */
    private void addDestination(PortInstance source, PortInstance destination, Connection connection) {
        Map<PortInstance, Connection> srcConnections = connectionTable.get(source);
        if (srcConnections == null) {
            srcConnections = new LinkedHashMap<>();
            connectionTable.put(source, srcConnections);
        }
        srcConnections.put(destination, connection);
    }

    /**
     * Connect the given left port instance to the given right port instance.
     * These may be multiports.
     * @param connection The connection statement creating this connection.
     * @param srcInstance The source instance (the left port).
     * @param srcChannel The starting channel number for the source.
     * @param dstInstance The destination instance (the right port).
     * @param dstChannel The starting channel number for the destination.
     * @param width The width of this connection.
>>>>>>> 58c44863
     */
    public static void connectPortInstances(
            Range<PortInstance> src,
            Range<PortInstance> dst
    ) {
<<<<<<< HEAD
        src.instance.dependentPorts.add(dst);
        dst.instance.dependsOnPorts.add(src);
=======
        PortInstance.Range dstRange = dstInstance.newRange(dstChannel, width);
        srcInstance.dependentPorts.add(dstRange);
        
        PortInstance.Range srcRange = srcInstance.newRange(srcChannel, width);
        dstInstance.dependsOnPorts.add(srcRange);
        
        // Record the connection in the connection table.
        // Original cryptic xtend code:
        // this.destinations.compute(srcInstance, [key, set| CollectionUtil.plus(set, dstInstance)])
        // this.connectionTable.compute(srcInstance, [key, map| CollectionUtil.plus(map, dstInstance, connection)])
        addDestination(srcInstance, dstInstance, connection);
                
        // The following is support for the diagram visualization.
        
        // The source may be at a bank index greater than 0.
        // For visualization, this needs to be converted to the source
        // at bank 0, because only that one is rendered.
        // We want the rendering to represent all connections.
        var src = srcInstance;
        var dst = dstInstance;
        if (src.isOutput() && src.parent.bankIndex > 0) {
            // Replace the source with the corresponding port instance
            // at bank index 0.
            ReactorInstance newParent = src.parent.bank.bankMembers.get(0);
            src = newParent.getOutput(src.getName());
        }
        // The destination may be at a bank index greater than 0.
        // For visualization, this needs to be converted to the destination
        // at bank 0, because only that one is rendered.
        // We want the rendering to represent all connections.
        if (dst.isInput() && dst.parent.bankIndex > 0) {
            // Replace the destination with the corresponding port instance
            // at bank index 0.
            ReactorInstance newParent = dst.parent.bank.bankMembers.get(0);
            dst = newParent.getInput(dst.getName());
        }
        
        // Record this representative connection for visualization in the
        // connections map.
        Map<PortInstance, Set<PortInstance>> map = connections.get(connection);
        if (map == null) {
            map = new LinkedHashMap<>();
            connections.put(connection, map);
        }
        Set<PortInstance> destinations = map.get(src);
        if (destinations == null) {
            destinations = new LinkedHashSet<>();
            map.put(src, destinations);
        }
        destinations.add(dst);

        // Original cryptic xtend code below.
        // val src2 = src
        // val dst2 = dst
        // this.connections.compute(connection, [_, links| {
        //     CollectionUtil.compute(links, src2, [_2, destinations| CollectionUtil.plus(destinations, dst2)])
        // }])
>>>>>>> 58c44863
    }

    /**
     * Populate connectivity information in the port instances.
     * Note that this can only happen _after_ the children and port instances have been created.
     * Unfortunately, we have to do some complicated things here
     * to support multiport-to-multiport, multiport-to-bank,
     * and bank-to-multiport communication.  The principle being followed is:
     * in each connection statement, for each port instance on the left,
     * connect to the next available port on the right.
     */
    private void establishPortConnections() {
        for (Connection connection : ASTUtils.allConnections(reactorDefinition)) {
            List<Range<PortInstance>> leftPorts = listPortInstances(connection.getLeftPorts(), connection);
            Iterator<Range<PortInstance>> srcRanges = leftPorts.iterator();
            List<Range<PortInstance>> rightPorts = listPortInstances(connection.getRightPorts(), connection);
            Iterator<Range<PortInstance>> dstRanges = rightPorts.iterator();
            
            // Check for empty lists.
            if (!srcRanges.hasNext()) {
                if (dstRanges.hasNext()) {
                    reporter.reportWarning(connection, "No sources to provide inputs.");
                }
                return;
            } else if (!dstRanges.hasNext()) {
                reporter.reportWarning(connection, "No destination. Outputs will be lost.");
                return;
            }
            
            Range<PortInstance> src = srcRanges.next();
            Range<PortInstance> dst = dstRanges.next();

            while(true) {
                if (dst.width == src.width) {
                    connectPortInstances(src, dst);
                    if (!dstRanges.hasNext()) {
                        if (srcRanges.hasNext()) {
                            // Should not happen (checked by the validator).
                            reporter.reportWarning(connection, 
                                    "Source is wider than the destination. Outputs will be lost.");
                        }
                        break;
                    }
                    if (!srcRanges.hasNext()) {
                        if (connection.isIterated()) {
                            srcRanges = leftPorts.iterator();
                        } else {
                            if (dstRanges.hasNext()) {
                                // Should not happen (checked by the validator).
                                reporter.reportWarning(connection, 
                                        "Destination is wider than the source. Inputs will be missing.");
                            }
                            break;
                        }
                    }
                    dst = dstRanges.next();
                    src = srcRanges.next();
                } else if (dst.width < src.width) {
                    // Split the left (src) range in two.
                    connectPortInstances(src.head(dst.width), dst);
                    src = src.tail(dst.width);
                    if (!dstRanges.hasNext()) {
                        // Should not happen (checked by the validator).
                        reporter.reportWarning(connection, 
                                "Source is wider than the destination. Outputs will be lost.");
                        break;
                    }
                    dst = dstRanges.next();
                } else if (src.width < dst.width) {
                    // Split the right (dst) range in two.
                    connectPortInstances(src, dst.head(src.width));
                    dst = dst.tail(src.width);
                    if (!srcRanges.hasNext()) {
                        if (connection.isIterated()) {
                            srcRanges = leftPorts.iterator();
                        } else {
                            reporter.reportWarning(connection, 
                                    "Destination is wider than the source. Inputs will be missing.");
                            break;
                        }
                    }
                    src = srcRanges.next();
                }
            }
        }
    }
    
    /**
     * Given a list of port references, as found on either side of a connection,
     * return a list of the port instance ranges referenced. These may be multiports,
     * and may be ports of a contained bank (a port representing ports of the bank
     * members) so the returned list includes ranges of banks and channels.
     * 
     * If a given port reference has the form `interleaved(b.m)`, where `b` is
     * a bank and `m` is a multiport, then the corresponding range in the returned
     * list is marked interleaved.
     * 
     * For example, if `b` and `m` have width 2, without the interleaved keyword,
     * the returned range represents the sequence `[b0.m0, b0.m1, b1.m0, b1.m1]`.
     * With the interleaved marking, the returned range represents the sequence
     * `[b0.m0, b1.m0, b0.m1, b1.m1]`. Both ranges will have width 4.
     * 
     * @param references The variable references on one side of the connection.
     * @param connection The connection.
     */
<<<<<<< HEAD
    private List<Range<PortInstance>> listPortInstances(
            List<VarRef> references, Connection connection
    ) {
        List<Range<PortInstance>> result = new ArrayList<Range<PortInstance>>();
        List<Range<PortInstance>> tails = new LinkedList<Range<PortInstance>>();
        int count = 0;
=======
    private List<PortInstance.Range> listPortInstances(List<VarRef> references) {
        List<PortInstance.Range> result = new ArrayList<>();
>>>>>>> 58c44863
        for (VarRef portRef : references) {
            // Simple error checking first.
            if (!(portRef.getVariable() instanceof Port)) {
                reporter.reportError(portRef, "Not a port.");
                return result;
            }
            // First, figure out which reactor we are dealing with.
            // The reactor we want is the container of the port.
            // If the port reference has no container, then the reactor is this one.
            var reactor = this;
            if (portRef.getContainer() != null) {
                reactor = getChildReactorInstance(portRef.getContainer());
            }
            // The reactor can be null only if there is an error in the code.
            // Skip this portRef so that diagram synthesis can complete.
            if (reactor != null) {
<<<<<<< HEAD
                PortInstance portInstance = reactor.lookupPortInstance((Port) portRef.getVariable());
                
                Range<PortInstance> range = new Range.Port(portInstance, connection);
                if (portRef.isInterleaved()) {
                    // Toggle interleaving at the depth of the reactor
                    // that is the parent of the port.
                    // NOTE: Here, we are assuming that the interleaved()
                    // keyword is only allowed on the multiports contained by
                    // contained reactors.
                    range = range.toggleInterleaved(portInstance.parent);
                }
                // If this portRef is not the last one in the references list
                // then we have to check whether the range can be incremented at
                // the lowest two levels (port and container).  If not,
                // split the range and add the tail to list to iterate over again.
                // The reason for this is that the connection has only local visibility,
                // but the range width may be reflective of bank structure higher
                // in the hierarchy.
                if (count < references.size() - 1) {
                    int widthBound = portInstance.width * portInstance.parent.width;
                    if (widthBound < range.width) {
                        // Need to split the range.
                        tails.add(range.tail(widthBound));
                        range = range.head(widthBound);
=======
                if (reactor.bankMembers != null) {
                    // Reactor is a bank.
                    // Only here does the "interleaved" annotation matter.
                    if (!portRef.isInterleaved()) {
                        // Port is not interleaved, so iterate first over bank members, then channels.
                        for (ReactorInstance memberReactor: reactor.bankMembers) {
                            PortInstance portInstance = memberReactor.lookupPortInstance(
                                    (Port) portRef.getVariable());
                            result.add(portInstance.newRange(0, portInstance.width));
                        }
                    } else {
                        // Port is interleaved, so iterate first over channels, then bank members.
                        // Need to return a list of width-one ranges.
                        // NOTE: Here, we get multiplicative complexity (bank width times port width).
                        // We assume all ports in each bank have the same width.
                        // First, get an array of bank members so as to not have to look up each time.
                        List<PortInstance> bankPorts = new ArrayList<>();
                        for (ReactorInstance b : reactor.bankMembers) {
                            bankPorts.add(b.lookupPortInstance((Port) portRef.getVariable()));
                        }
                        for (int i = 0; i < bankPorts.get(0).width; i++) {
                            for (PortInstance p : bankPorts) {
                                result.add(p.newRange(i, 1));
                            }
                        }
>>>>>>> 58c44863
                    }
                }
                result.add(range);
            }
        }
        // Iterate over the tails.
        while(tails.size() > 0) {
            List<Range<PortInstance>> moreTails = new LinkedList<Range<PortInstance>>();
            count = 0;
            for (Range<PortInstance> tail : tails) {
                if (count < tails.size() - 1) {
                    int widthBound = tail.instance.width;
                    if (tail._interleaved.contains(tail.instance.parent)) {
                        widthBound = tail.instance.parent.width;
                    }
                    if (widthBound < tail.width) {
                        // Need to split the range again
                        moreTails.add(tail.tail(widthBound));
                        tail = tail.head(widthBound);
                    }
                }
                result.add(tail);
            }
            tails = moreTails;
        }
        return result;
    }

    /**
     * If this is a bank of reactors, set the width.
     * It will be set to -1 if it cannot
     * be determined.
     */
    private void setInitialWidth() {
        WidthSpec widthSpec = definition.getWidthSpec();
        if (widthSpec != null) {
            // We need the instantiations list of the containing reactor,
            // not this one.
            width = ASTUtils.width(widthSpec, parent.instantiations());
        }
    }
    
    //////////////////////////////////////////////////////
    //// Private fields.

    /**
     * Cached reaction graph containing reactions that form a causality loop.
     */
<<<<<<< HEAD
    private ReactionInstanceGraph cachedReactionLoopGraph = null;
    
    /**
     * Count of children created for assigning IDs. This should only be
     * used by a top-level reactor.
     */
    private int childCount = 0;
    
=======
    private Map<Connection, Map<PortInstance, Set<PortInstance>>> connections 
            = new LinkedHashMap<>();

>>>>>>> 58c44863
    /**
     * Cache of the deep number of children.
     */
    private int totalNumChildrenCache = -1;
    
    // FIXME FIXME: Get rid of the following.
    
    /** 
     * One plus the number of contained reactor instances
     * (if a bank, in a bank element).
     */
    private int numReactorInstances = 1;
    
    /**
     * The offset relative to the parent. This is the sum of
     * the total number of reactor instances of peer reactors
     * (those with the same parent) that are instantiated before
     * this in the parent.
     */
    private int indexOffset = 0;
}<|MERGE_RESOLUTION|>--- conflicted
+++ resolved
@@ -114,11 +114,7 @@
     //// Public fields.
 
     /** The action instances belonging to this reactor instance. */
-<<<<<<< HEAD
-    public final List<ActionInstance> actions = new ArrayList<ActionInstance>();
-=======
     public List<ActionInstance> actions = new ArrayList<>();
->>>>>>> 58c44863
 
     /**
      * The contained reactor instances, in order of declaration.
@@ -126,8 +122,7 @@
      * Reactor (which has bankIndex == -2) followed by each of the
      * bank members (which have bankIndex >= 0).
      */
-<<<<<<< HEAD
-    public final List<ReactorInstance> children = new ArrayList<ReactorInstance>();
+    public final List<ReactorInstance> children = new ArrayList<>();
     
     /**
      * The ID of this reactor instance. This is 0 for a top-level (main) reactor
@@ -137,37 +132,19 @@
     public final int id;
 
     /** The input port instances belonging to this reactor instance. */
-    public final List<PortInstance> inputs = new ArrayList<PortInstance>();
+    public final List<PortInstance> inputs = new ArrayList<>();
 
     /** The output port instances belonging to this reactor instance. */
-    public final List<PortInstance> outputs = new ArrayList<PortInstance>();
+    public final List<PortInstance> outputs = new ArrayList<>();
 
     /** The parameters of this instance. */
-    public final List<ParameterInstance> parameters = new ArrayList<ParameterInstance>();
+    public final List<ParameterInstance> parameters = new ArrayList<>();
 
     /** List of reaction instances for this reactor instance. */
-    public final List<ReactionInstance> reactions = new ArrayList<ReactionInstance>();
+    public final List<ReactionInstance> reactions = new ArrayList<>();
 
     /** The timer instances belonging to this reactor instance. */
-    public final List<TimerInstance> timers = new ArrayList<TimerInstance>();
-=======
-    public List<ReactorInstance> children = new ArrayList<>();
-
-    /** The input port instances belonging to this reactor instance. */
-    public List<PortInstance> inputs = new ArrayList<>();
-
-    /** The output port instances belonging to this reactor instance. */
-    public List<PortInstance> outputs = new ArrayList<>();
-
-    /** The parameters of this instance. */
-    public List<ParameterInstance> parameters = new ArrayList<>();
-
-    /** List of reaction instances for this reactor instance. */
-    public List<ReactionInstance> reactions = new ArrayList<>();
-
-    /** The timer instances belonging to this reactor instance. */
-    public List<TimerInstance> timers = new ArrayList<>();
->>>>>>> 58c44863
+    public final List<TimerInstance> timers = new ArrayList<>();
 
     /** The reactor definition in the AST. */
     public final Reactor reactorDefinition;
@@ -624,43 +601,6 @@
         transitiveClosure(source, result);
         return result;
     }
-<<<<<<< HEAD
-=======
-
-    /** 
-     * Override the base class to return the uniqueID of the bank rather
-     * than this member of the bank, if this is a member of a bank of reactors.
-     * 
-     * @return An identifier for this instance that is guaranteed to be
-     *  unique within the top-level parent.
-     */
-    @Override
-    public String uniqueID() {
-        if (this.bank != null) {
-            return this.bank.uniqueID();
-        }
-        return super.uniqueID();
-    }
-
-    /**
-     * For the specified width specification, return the width.
-     * This may be for a bank of reactors within this reactor instance or
-     * for a port of this reactor instance. If the argument is null, there
-     * is no width specification, so return 1. Otherwise, evaluate the
-     * width value by determining the value of any referenced parameters.
-     * 
-     * @param widthSpec The width specification.
-     * 
-     * @return The width, or -1 if it cannot be determined.
-     */
-    public int width(WidthSpec widthSpec) {
-        if (widthSpec.eContainer() instanceof Instantiation && parent != null) {
-            // We need the instantiations list of the containing reactor,
-            // not this one.
-            return ASTUtils.width(widthSpec, parent.instantiations());
-        }
-        return ASTUtils.width(widthSpec, instantiations());
-    }
 
     /**
      * Assuming that the given value denotes a valid time, return a time value.
@@ -671,7 +611,7 @@
     public TimeValue getTimeValue(Value v) {
         Parameter p = v.getParameter();
         if (p != null) {
-            return JavaAstUtils.getLiteralTimeValue(lookupParameterInstance(p).init.get(0));
+            return JavaAstUtils.getLiteralTimeValue(lookupParameterInstance(p).getInitialValue().get(0));
         } else {
             return JavaAstUtils.getLiteralTimeValue(v);
         }
@@ -686,59 +626,15 @@
     public TimeValue getTimeValue(Delay d) {
         Parameter p = d.getParameter();
         if (p != null) {
-            return JavaAstUtils.getLiteralTimeValue(lookupParameterInstance(p).init.get(0));
+            return JavaAstUtils.getLiteralTimeValue(lookupParameterInstance(p).getInitialValue().get(0));
         } else {
             return JavaAstUtils.toTimeValue(d.getTime());
         }
     }
->>>>>>> 58c44863
     
     //////////////////////////////////////////////////////
     //// Protected fields.
 
-<<<<<<< HEAD
-=======
-    /**
-     * If this reactor is in a bank of reactors, then this member
-     * refers to the reactor instance defining the bank.
-     */
-    protected ReactorInstance bank = null;
-
-    /**
-     * If this reactor instance is a placeholder for a bank of reactors,
-     * as created by the new[width] ReactorClass() syntax, then this
-     * list will be non-null and will contain the reactor instances in
-     * the bank.
-     */
-    protected List<ReactorInstance> bankMembers = null;
-
-    /**
-     * If this reactor is in a bank of reactors, its index, otherwise, -1
-     * for an ordinary reactor and -2 for a placeholder for a bank of reactors.
-     */
-    protected int bankIndex = -1;
-
-    /** 
-     * Table recording connections and which connection created a link between 
-     * a source and destination. Use a source port as a key to obtain a Map.
-     * The key set of the obtained Map is the set of destination ports.
-     * The value of the obtained Map is the connection that established the
-     * connection.
-     */
-    protected Map<PortInstance, Map<PortInstance, Connection>> connectionTable 
-            = new LinkedHashMap<>();
-    
-    /**
-     * For a root reactor instance only, this will be a queue of reactions
-     * that either have been assigned an initial level or are ready to be
-     * assigned levels. During construction of a top-level ReactorInstance,
-     * this queue will be populated with reactions anywhere in the hierarchy
-     * that have been assigned level 0 during construction because they have
-     * no dependencies on other reactions.
-     */
-    protected Deque<ReactionInstance> reactionsWithLevels = new ArrayDeque<>();
-
->>>>>>> 58c44863
     /** The generator that created this reactor instance. */
     protected ErrorReporter reporter; // FIXME: This accumulates a lot of redundant references
 
@@ -837,7 +733,7 @@
         if (source.isInput()) {
             destinations.add(source);
         }
-        for (Range<PortInstance> dst : source.dependentPorts) {
+        for (RuntimeRange<PortInstance> dst : source.dependentPorts) {
             PortInstance destination = dst.instance;
             destinations.add(destination);
             if (destination.isInput()) {
@@ -854,51 +750,11 @@
     //// Private constructors
     
     /**
-<<<<<<< HEAD
      * Create a runtime instance from the specified definition
      * and with the specified parent that instantiated it.
      * @param definition The instantiation statement in the AST.
      * @param parent The parent, or null for the main rector.
      * @param reporter An error reporter.
-=======
-     * Create reactor instance resulting from the specified top-level instantiation.
-     * @param definition The declaration in the AST.
-     * @param parent The parent, or null for the main rector.
-     * @param reporter The error reporter.
-     * @param desiredDepth The depth to which to expand the hierarchy.
-     * @param unorderedReactions A list of reactions that should be treated as unordered.
-     */
-    private ReactorInstance(
-        Instantiation definition, 
-        ReactorInstance parent, 
-        ErrorReporter reporter, 
-        int desiredDepth,
-        Set<Reaction> unorderedReactions
-    ) {
-        // If the reactor is being instantiated with new[width], then pass -2
-        // to the constructor, otherwise pass -1.
-        this(
-            definition, 
-            parent, 
-            reporter, 
-            (definition.getWidthSpec() != null)? -2 : -1, 
-            0, 
-            desiredDepth,
-            unorderedReactions
-        );
-    }
-
-    /**
-     * Create a runtime instance from the specified definition
-     * and with the specified parent that instantiated it.
-     * @param definition The declaration in the AST.
-     * @param parent The parent, or null for the main rector.
-     * @param reporter The error reporter.
-     * @param reactorIndex -1 for an ordinary reactor, -2 for a
-     *  placeholder for a bank of reactors, or the index of the
-     *  reactor in a bank of reactors otherwise.
-     * @param depth The depth of this reactor in the hierarchy.
->>>>>>> 58c44863
      * @param desiredDepth The depth to which to expand the hierarchy.
      * @param unorderedReactions A list of reactions that should be treated as unordered.
      *  It can be passed as null.
@@ -936,34 +792,7 @@
         if (recursive) {
             reporter.reportError(definition, "Recursive reactor instantiation.");
         }
-<<<<<<< HEAD
                 
-=======
-        
-        // If this reactor is actually a bank of reactors, then instantiate
-        // each individual reactor in the bank and skip the rest of the
-        // initialization for this reactor instance.
-        if (reactorIndex == -2) {
-            // If the bank width is variable, then we have to wait until the first connection
-            // before instantiating the children.
-            var width = width(definition.getWidthSpec());
-            if (width > 0) {
-                this.bankMembers = new ArrayList<>(width);
-                for (var index = 0; index < width; index++) {
-                    var childInstance = new ReactorInstance(
-                        definition, parent, reporter, index, depth, desiredDepth, this.unorderedReactions
-                    );
-                    this.bankMembers.add(childInstance);
-                    childInstance.bank = this;
-                    childInstance.bankIndex = index;
-                }
-            } else {
-                reporter.reportWarning(definition, "Cannot infer width.");
-            }
-            return;
-        }
-        
->>>>>>> 58c44863
         // If the reactor definition is null, give up here. Otherwise, diagram generation
         // will fail an NPE.
         if (reactorDefinition == null) {
@@ -1039,7 +868,6 @@
     //// Private methods.
 
     /**
-<<<<<<< HEAD
      * Connect the given left port range to the given right port range.
      * This method consolidates the interleaved state on the destination
      * side.  That is, it sets the interleaved state of the destination
@@ -1051,99 +879,13 @@
      * 
      * @param src The source range.
      * @param dst The destination range.
-=======
-     * Record the connection from the source port to the destination port in the
-     * connectionTable map.
-     * @param source The source port.
-     * @param destination The destination port.
-     * @param connection The connection AST node creating the connection.
-     */
-    private void addDestination(PortInstance source, PortInstance destination, Connection connection) {
-        Map<PortInstance, Connection> srcConnections = connectionTable.get(source);
-        if (srcConnections == null) {
-            srcConnections = new LinkedHashMap<>();
-            connectionTable.put(source, srcConnections);
-        }
-        srcConnections.put(destination, connection);
-    }
-
-    /**
-     * Connect the given left port instance to the given right port instance.
-     * These may be multiports.
-     * @param connection The connection statement creating this connection.
-     * @param srcInstance The source instance (the left port).
-     * @param srcChannel The starting channel number for the source.
-     * @param dstInstance The destination instance (the right port).
-     * @param dstChannel The starting channel number for the destination.
-     * @param width The width of this connection.
->>>>>>> 58c44863
      */
     public static void connectPortInstances(
-            Range<PortInstance> src,
-            Range<PortInstance> dst
+            RuntimeRange<PortInstance> src,
+            RuntimeRange<PortInstance> dst
     ) {
-<<<<<<< HEAD
         src.instance.dependentPorts.add(dst);
         dst.instance.dependsOnPorts.add(src);
-=======
-        PortInstance.Range dstRange = dstInstance.newRange(dstChannel, width);
-        srcInstance.dependentPorts.add(dstRange);
-        
-        PortInstance.Range srcRange = srcInstance.newRange(srcChannel, width);
-        dstInstance.dependsOnPorts.add(srcRange);
-        
-        // Record the connection in the connection table.
-        // Original cryptic xtend code:
-        // this.destinations.compute(srcInstance, [key, set| CollectionUtil.plus(set, dstInstance)])
-        // this.connectionTable.compute(srcInstance, [key, map| CollectionUtil.plus(map, dstInstance, connection)])
-        addDestination(srcInstance, dstInstance, connection);
-                
-        // The following is support for the diagram visualization.
-        
-        // The source may be at a bank index greater than 0.
-        // For visualization, this needs to be converted to the source
-        // at bank 0, because only that one is rendered.
-        // We want the rendering to represent all connections.
-        var src = srcInstance;
-        var dst = dstInstance;
-        if (src.isOutput() && src.parent.bankIndex > 0) {
-            // Replace the source with the corresponding port instance
-            // at bank index 0.
-            ReactorInstance newParent = src.parent.bank.bankMembers.get(0);
-            src = newParent.getOutput(src.getName());
-        }
-        // The destination may be at a bank index greater than 0.
-        // For visualization, this needs to be converted to the destination
-        // at bank 0, because only that one is rendered.
-        // We want the rendering to represent all connections.
-        if (dst.isInput() && dst.parent.bankIndex > 0) {
-            // Replace the destination with the corresponding port instance
-            // at bank index 0.
-            ReactorInstance newParent = dst.parent.bank.bankMembers.get(0);
-            dst = newParent.getInput(dst.getName());
-        }
-        
-        // Record this representative connection for visualization in the
-        // connections map.
-        Map<PortInstance, Set<PortInstance>> map = connections.get(connection);
-        if (map == null) {
-            map = new LinkedHashMap<>();
-            connections.put(connection, map);
-        }
-        Set<PortInstance> destinations = map.get(src);
-        if (destinations == null) {
-            destinations = new LinkedHashSet<>();
-            map.put(src, destinations);
-        }
-        destinations.add(dst);
-
-        // Original cryptic xtend code below.
-        // val src2 = src
-        // val dst2 = dst
-        // this.connections.compute(connection, [_, links| {
-        //     CollectionUtil.compute(links, src2, [_2, destinations| CollectionUtil.plus(destinations, dst2)])
-        // }])
->>>>>>> 58c44863
     }
 
     /**
@@ -1157,10 +899,10 @@
      */
     private void establishPortConnections() {
         for (Connection connection : ASTUtils.allConnections(reactorDefinition)) {
-            List<Range<PortInstance>> leftPorts = listPortInstances(connection.getLeftPorts(), connection);
-            Iterator<Range<PortInstance>> srcRanges = leftPorts.iterator();
-            List<Range<PortInstance>> rightPorts = listPortInstances(connection.getRightPorts(), connection);
-            Iterator<Range<PortInstance>> dstRanges = rightPorts.iterator();
+            List<RuntimeRange<PortInstance>> leftPorts = listPortInstances(connection.getLeftPorts(), connection);
+            Iterator<RuntimeRange<PortInstance>> srcRanges = leftPorts.iterator();
+            List<RuntimeRange<PortInstance>> rightPorts = listPortInstances(connection.getRightPorts(), connection);
+            Iterator<RuntimeRange<PortInstance>> dstRanges = rightPorts.iterator();
             
             // Check for empty lists.
             if (!srcRanges.hasNext()) {
@@ -1173,8 +915,8 @@
                 return;
             }
             
-            Range<PortInstance> src = srcRanges.next();
-            Range<PortInstance> dst = dstRanges.next();
+            RuntimeRange<PortInstance> src = srcRanges.next();
+            RuntimeRange<PortInstance> dst = dstRanges.next();
 
             while(true) {
                 if (dst.width == src.width) {
@@ -1249,17 +991,12 @@
      * @param references The variable references on one side of the connection.
      * @param connection The connection.
      */
-<<<<<<< HEAD
-    private List<Range<PortInstance>> listPortInstances(
+    private List<RuntimeRange<PortInstance>> listPortInstances(
             List<VarRef> references, Connection connection
     ) {
-        List<Range<PortInstance>> result = new ArrayList<Range<PortInstance>>();
-        List<Range<PortInstance>> tails = new LinkedList<Range<PortInstance>>();
+        List<RuntimeRange<PortInstance>> result = new ArrayList<RuntimeRange<PortInstance>>();
+        List<RuntimeRange<PortInstance>> tails = new LinkedList<RuntimeRange<PortInstance>>();
         int count = 0;
-=======
-    private List<PortInstance.Range> listPortInstances(List<VarRef> references) {
-        List<PortInstance.Range> result = new ArrayList<>();
->>>>>>> 58c44863
         for (VarRef portRef : references) {
             // Simple error checking first.
             if (!(portRef.getVariable() instanceof Port)) {
@@ -1276,10 +1013,9 @@
             // The reactor can be null only if there is an error in the code.
             // Skip this portRef so that diagram synthesis can complete.
             if (reactor != null) {
-<<<<<<< HEAD
                 PortInstance portInstance = reactor.lookupPortInstance((Port) portRef.getVariable());
                 
-                Range<PortInstance> range = new Range.Port(portInstance, connection);
+                RuntimeRange<PortInstance> range = new RuntimeRange.Port(portInstance, connection);
                 if (portRef.isInterleaved()) {
                     // Toggle interleaving at the depth of the reactor
                     // that is the parent of the port.
@@ -1301,33 +1037,6 @@
                         // Need to split the range.
                         tails.add(range.tail(widthBound));
                         range = range.head(widthBound);
-=======
-                if (reactor.bankMembers != null) {
-                    // Reactor is a bank.
-                    // Only here does the "interleaved" annotation matter.
-                    if (!portRef.isInterleaved()) {
-                        // Port is not interleaved, so iterate first over bank members, then channels.
-                        for (ReactorInstance memberReactor: reactor.bankMembers) {
-                            PortInstance portInstance = memberReactor.lookupPortInstance(
-                                    (Port) portRef.getVariable());
-                            result.add(portInstance.newRange(0, portInstance.width));
-                        }
-                    } else {
-                        // Port is interleaved, so iterate first over channels, then bank members.
-                        // Need to return a list of width-one ranges.
-                        // NOTE: Here, we get multiplicative complexity (bank width times port width).
-                        // We assume all ports in each bank have the same width.
-                        // First, get an array of bank members so as to not have to look up each time.
-                        List<PortInstance> bankPorts = new ArrayList<>();
-                        for (ReactorInstance b : reactor.bankMembers) {
-                            bankPorts.add(b.lookupPortInstance((Port) portRef.getVariable()));
-                        }
-                        for (int i = 0; i < bankPorts.get(0).width; i++) {
-                            for (PortInstance p : bankPorts) {
-                                result.add(p.newRange(i, 1));
-                            }
-                        }
->>>>>>> 58c44863
                     }
                 }
                 result.add(range);
@@ -1335,9 +1044,9 @@
         }
         // Iterate over the tails.
         while(tails.size() > 0) {
-            List<Range<PortInstance>> moreTails = new LinkedList<Range<PortInstance>>();
+            List<RuntimeRange<PortInstance>> moreTails = new LinkedList<RuntimeRange<PortInstance>>();
             count = 0;
-            for (Range<PortInstance> tail : tails) {
+            for (RuntimeRange<PortInstance> tail : tails) {
                 if (count < tails.size() - 1) {
                     int widthBound = tail.instance.width;
                     if (tail._interleaved.contains(tail.instance.parent)) {
@@ -1376,7 +1085,6 @@
     /**
      * Cached reaction graph containing reactions that form a causality loop.
      */
-<<<<<<< HEAD
     private ReactionInstanceGraph cachedReactionLoopGraph = null;
     
     /**
@@ -1385,11 +1093,6 @@
      */
     private int childCount = 0;
     
-=======
-    private Map<Connection, Map<PortInstance, Set<PortInstance>>> connections 
-            = new LinkedHashMap<>();
-
->>>>>>> 58c44863
     /**
      * Cache of the deep number of children.
      */
