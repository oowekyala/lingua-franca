package org.lflang;

import java.nio.file.Path;
import org.eclipse.emf.ecore.EObject;
import org.eclipse.lsp4j.DiagnosticSeverity;
import org.lflang.generator.Position;
import org.lflang.generator.Range;

/**
 * Interface for reporting errors.
 *
 * @author Edward A. Lee
 * @author Marten Lohstroh
 * @author Christian Menard
 */
public interface ErrorReporter {

  /**
   * Report an error.
   *
   * @param message The error message.
   * @return a string that describes the error.
   */
  String reportError(String message);

  /**
   * Report a warning.
   *
   * @param message The warning message.
   * @return a string that describes the warning.
   */
  String reportWarning(String message);

  /**
   * Report an informational message.
   *
   * @param message The message to report
   * @return a string that describes the error
   */
  String reportInfo(String message);

  /**
   * Report an error on the specified parse tree object.
   *
   * @param object The parse tree object.
   * @param message The error message.
   * @return a string that describes the error.
   */
  String reportError(EObject object, String message);

  /**
   * Report a warning on the specified parse tree object.
   *
   * @param object The parse tree object.
   * @param message The error message.
   * @return a string that describes the warning.
   */
  String reportWarning(EObject object, String message);

  /**
   * Report an informational message on the specified parse tree object.
   *
   * @param object The parse tree object.
   * @param message The informational message
   * @return a string that describes the info
   */
  String reportInfo(EObject object, String message);

  /**
   * Report an error at the specified line within a file.
   *
   * @param message The error message.
   * @param line The one-based line number to report at.
   * @param file The file to report at.
   * @return a string that describes the error.
   */
  String reportError(Path file, Integer line, String message);

  /**
   * Report a warning at the specified line within a file.
   *
   * @param message The error message.
   * @param line The one-based line number to report at.
   * @param file The file to report at.
   * @return a string that describes the warning.
   */
  String reportWarning(Path file, Integer line, String message);

  /**
   * Report an informational message at the specified line within a file.
   *
   * @param file The file to report at.
   * @param line The one-based line number to report at.
   * @param message The error message.
   * @return
   */
  String reportInfo(Path file, Integer line, String message);

  /**
   * Report a message of severity {@code severity}.
   *
   * @param file The file to which the message pertains, or {@code null} if the file is unknown.
   * @param severity the severity of the message
   * @param message the message to send to the IDE
   * @return a string that describes the diagnostic
   */
  default String report(Path file, DiagnosticSeverity severity, String message) {
    switch (severity) {
      case Error:
        return reportError(message);
      case Warning:
      case Hint:
      case Information:
        return reportInfo(message);
      default:
        return reportWarning(message);
    }
  }

  /**
   * Report a message of severity {@code severity} that pertains to line {@code line} of an LF
   * source file.
   *
   * @param file The file to which the message pertains, or {@code null} if the file is unknown.
   * @param severity the severity of the message
   * @param message the message to send to the IDE
   * @param line the one-based line number associated with the message
   * @return a string that describes the diagnostic
   */
  default String report(Path file, DiagnosticSeverity severity, String message, int line) {
    switch (severity) {
      case Error:
        return reportError(file, line, message);
      case Warning:
      case Hint:
      case Information:
        return reportInfo(file, line, message);
      default:
        return reportWarning(file, line, message);
    }
  }

  /**
   * Report a message of severity {@code severity} that pertains to the range [{@code startPos},
   * {@code endPos}) of an LF source file.
   *
   * @param file The file to which the message pertains, or {@code null} if the file is unknown.
   * @param severity the severity of the message
   * @param message the message to send to the IDE
   * @param startPos the position of the first character of the range of interest
   * @param endPos the position immediately AFTER the final character of the range of interest
   * @return a string that describes the diagnostic
   */
  default String report(
      Path file, DiagnosticSeverity severity, String message, Position startPos, Position endPos) {
<<<<<<< HEAD
    return report(file, severity, message, new Range(startPos, endPos));
  }

  /**
   * Report a message of severity {@code severity} that pertains to the given range of an LF source
   * file.
   *
   * @param file The file to which the message pertains, or {@code null} if the file is unknown.
   * @param severity the severity of the message
   * @param message the message to send to the IDE
   * @param range range of code in the file
   * @return a string that describes the diagnostic
   */
  default String report(Path file, DiagnosticSeverity severity, String message, Range range) {
    return report(file, severity, message, range.getStartInclusive().getOneBasedLine());
=======
    return report(file, severity, message, startPos.getOneBasedLine());
>>>>>>> 853e0228
  }

  /**
   * Check if errors where reported.
   *
   * @return true if errors where reported
   */
  boolean getErrorsOccurred();

  /**
   * Clear error history, if exists. This is usually only the case for error markers in Epoch
   * (Eclipse).
   */
  default void clearHistory() {}
}<|MERGE_RESOLUTION|>--- conflicted
+++ resolved
@@ -4,7 +4,6 @@
 import org.eclipse.emf.ecore.EObject;
 import org.eclipse.lsp4j.DiagnosticSeverity;
 import org.lflang.generator.Position;
-import org.lflang.generator.Range;
 
 /**
  * Interface for reporting errors.
@@ -153,25 +152,7 @@
    */
   default String report(
       Path file, DiagnosticSeverity severity, String message, Position startPos, Position endPos) {
-<<<<<<< HEAD
-    return report(file, severity, message, new Range(startPos, endPos));
-  }
-
-  /**
-   * Report a message of severity {@code severity} that pertains to the given range of an LF source
-   * file.
-   *
-   * @param file The file to which the message pertains, or {@code null} if the file is unknown.
-   * @param severity the severity of the message
-   * @param message the message to send to the IDE
-   * @param range range of code in the file
-   * @return a string that describes the diagnostic
-   */
-  default String report(Path file, DiagnosticSeverity severity, String message, Range range) {
-    return report(file, severity, message, range.getStartInclusive().getOneBasedLine());
-=======
     return report(file, severity, message, startPos.getOneBasedLine());
->>>>>>> 853e0228
   }
 
   /**
