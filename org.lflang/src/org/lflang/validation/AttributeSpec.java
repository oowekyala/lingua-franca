/*************
 * Copyright (c) 2019-2022, The University of California at Berkeley.

 * Redistribution and use in source and binary forms, with or without modification,
 * are permitted provided that the following conditions are met:

 * 1. Redistributions of source code must retain the above copyright notice,
 *    this list of conditions and the following disclaimer.

 * 2. Redistributions in binary form must reproduce the above copyright notice,
 *    this list of conditions and the following disclaimer in the documentation
 *    and/or other materials provided with the distribution.

 * THIS SOFTWARE IS PROVIDED BY THE COPYRIGHT HOLDERS AND CONTRIBUTORS "AS IS" AND
 * ANY EXPRESS OR IMPLIED WARRANTIES, INCLUDING, BUT NOT LIMITED TO, THE IMPLIED
 * WARRANTIES OF MERCHANTABILITY AND FITNESS FOR A PARTICULAR PURPOSE ARE
 * DISCLAIMED. IN NO EVENT SHALL THE COPYRIGHT HOLDER OR CONTRIBUTORS BE LIABLE FOR
 * ANY DIRECT, INDIRECT, INCIDENTAL, SPECIAL, EXEMPLARY, OR CONSEQUENTIAL DAMAGES
 * (INCLUDING, BUT NOT LIMITED TO, PROCUREMENT OF SUBSTITUTE GOODS OR SERVICES;
 * LOSS OF USE, DATA, OR PROFITS; OR BUSINESS INTERRUPTION) HOWEVER CAUSED AND ON
 * ANY THEORY OF LIABILITY, WHETHER IN CONTRACT, STRICT LIABILITY, OR TORT
 * (INCLUDING NEGLIGENCE OR OTHERWISE) ARISING IN ANY WAY OUT OF THE USE OF THIS
 * SOFTWARE, EVEN IF ADVISED OF THE POSSIBILITY OF SUCH DAMAGE.
 ***************/

package org.lflang.validation;

import java.util.Arrays;
import java.util.HashMap;
import java.util.HashSet;
import java.util.List;
import java.util.Map;
import java.util.Set;
import java.util.stream.Collectors;

<<<<<<< HEAD
import org.lflang.Target;
=======
>>>>>>> 165f0bfa
import org.lflang.ASTUtils;
import org.lflang.lf.AttrParm;
import org.lflang.lf.Attribute;
import org.lflang.lf.LfPackage.Literals;
import org.lflang.util.StringUtil;

/**
 * Specification of the structure of an attribute annotation.
 *
 * @author{Clément Fournier, TU Dresden, INSA Rennes}
 * @author{Shaokai Lin <shaokai@berkeley.edu>}
 */
class AttributeSpec {

    private final Map<String, AttrParamSpec> paramSpecByName;

    public static final String VALUE_ATTR = "value";
    public static final String NETWORK_MESSAGE_ACTIONS = "network_message_actions";


    /** A map from a string to a supported AttributeSpec */
    public static final Map<String, AttributeSpec> ATTRIBUTE_SPECS_BY_NAME = new HashMap<>();

    public AttributeSpec(List<AttrParamSpec> params) {
        if (params != null) {
            paramSpecByName = params.stream().collect(Collectors.toMap(it -> it.name, it -> it));
        } else {
            paramSpecByName = null;
        }
    }

    /**
     * Check that the attribute conforms to this spec and whether
     * attr has the correct name.
     */
    public void check(LFValidator validator, Attribute attr) {
        Set<String> seen;
        // If there is just one parameter, it is required to be named "value".
        if (attr.getAttrParms() != null
                && attr.getAttrParms().size() == 1
                && attr.getAttrParms().get(0).getName() == null) {
            // If we are in this branch,
            // then the user has provided @attr("value"),
            // which is a shorthand for @attr(value="value").
            if (paramSpecByName == null) {
                validator.error("Attribute doesn't take a parameter.", Literals.ATTRIBUTE__ATTR_NAME);
                return;
            }
            AttrParamSpec valueSpec = paramSpecByName.get(VALUE_ATTR);
            if (valueSpec == null) {
                validator.error("Attribute doesn't have a 'value' parameter.", Literals.ATTR_PARM__NAME);
                return;
            }

            valueSpec.check(validator, attr.getAttrParms().get(0));
            seen = Set.of(VALUE_ATTR);
        } else {
            // Process multiple parameters, each of which has to be named.
            seen = processNamedAttrParms(validator, attr);
        }

        // Check if there are any missing parameters required by this attribute.
        if (paramSpecByName != null) {
            Map<String, AttrParamSpec> missingParams = new HashMap<>(paramSpecByName);
            missingParams.keySet().removeAll(seen);
            missingParams.forEach((name, paramSpec) -> {
                if (!paramSpec.isOptional()) {
                    validator.error("Missing required attribute parameter '" + name + "'.", Literals.ATTRIBUTE__ATTR_PARMS);
                }
            });
        }
    }

    /**
     * Check whether the attribute parameters are named, whether
     * these names are known, and whether the named parameters
     * conform to the param spec (whether the param has the
     * right type, etc.).
     *
     * @param validator The current validator in use.
     * @param attr The attribute being checked.
     * @return A set of named attribute parameters the user provides.
     */
    private Set<String> processNamedAttrParms(LFValidator validator, Attribute attr) {
        Set<String> seen = new HashSet<>();
        if (attr.getAttrParms() != null) {
            for (AttrParm parm : attr.getAttrParms()) {
                if (paramSpecByName == null) {
                    validator.error("Attribute does not take parameters.", Literals.ATTRIBUTE__ATTR_NAME);
                    break;
                }
                if (parm.getName() == null) {
                    validator.error("Missing name for attribute parameter.", Literals.ATTRIBUTE__ATTR_NAME);
                    continue;
                }

                AttrParamSpec parmSpec = paramSpecByName.get(parm.getName());
                if (parmSpec == null) {
                    validator.error("\"" + parm.getName() + "\"" + " is an unknown attribute parameter.",
                                    Literals.ATTRIBUTE__ATTR_NAME);
                    continue;
                }
                // Check whether a parameter conforms to its spec.
                parmSpec.check(validator, parm);
                seen.add(parm.getName());
            }
        }
        return seen;
    }

    /**
     * The specification of the attribute parameter.
     *
     * @param name The name of the attribute parameter
     * @param type The type of the parameter
     * @param defaultValue If non-null, parameter is optional.
     */
    record AttrParamSpec(String name, AttrParamType type, Object defaultValue) {

        private boolean isOptional() {
            return defaultValue == null;
        }

        // Check if a parameter has the right type.
        // Currently, only String, Int, Boolean, Float, and target language are supported.
        public void check(LFValidator validator, AttrParm parm) {
            switch (type) {
            case STRING:
                if (!StringUtil.hasQuotes(parm.getValue())) {
                    validator.error("Incorrect type: \"" + parm.getName() + "\""
                            + " should have type String.",
                        Literals.ATTRIBUTE__ATTR_NAME);
                }
                break;
            case INT:
                if (!ASTUtils.isInteger(parm.getValue())) {
                    validator.error(
                        "Incorrect type: \"" + parm.getName() + "\"" + " should have type Int.",
                        Literals.ATTRIBUTE__ATTR_NAME);
                }
                break;
            case BOOLEAN:
                if (!ASTUtils.isBoolean(parm.getValue())) {
                    validator.error(
                        "Incorrect type: \"" + parm.getName() + "\"" + " should have type Boolean.",
                        Literals.ATTRIBUTE__ATTR_NAME);
                }
                break;
            case FLOAT:
                if (!ASTUtils.isFloat(parm.getValue())) {
                    validator.error(
<<<<<<< HEAD
                        "Incorrect type: \"" + parm.getName() + "\""
                            + " should have type Float.",
                        Literals.ATTRIBUTE__ATTR_NAME);
                }
                break;
            case LANGUAGE:
                if (parm.getValue().getStr() == null) {
                    validator.error("Incorrect type: \"" + parm.getName() + "\"" + " should have a value.",
                                    Literals.ATTRIBUTE__ATTR_NAME);
                } else if (
                    !Arrays.stream(Target.values())
                           .map(Target::getDisplayName)
                           .toList()
                           .contains(parm.getValue().getStr())
                ) {
                    validator.error(
                        """
                        Incorrect language: value should be a supported language (%s).
                        """.formatted(
                            Arrays.stream(Target.values())
                                  .map(Target::getDisplayName)
                                  .collect(Collectors.joining(", "))
                        ),
                        Literals.ATTRIBUTE__ATTR_PARMS
                    );
                }
                break;
=======
                        "Incorrect type: \"" + parm.getName() + "\"" + " should have type Float.",
                        Literals.ATTRIBUTE__ATTR_NAME);
                }
                break;
>>>>>>> 165f0bfa
            }
        }
    }

    /**
     * The type of attribute parameters currently supported.
     */
    enum AttrParamType {
        STRING,
        INT,
        BOOLEAN,
        FLOAT,
        LANGUAGE, // FIXME: Rename it to be more specific to the use case
    }

    /**
     * The specs of the known annotations are declared here.
     * Note: If an attribute only has one parameter, the parameter name should be "value."
     */
    static {
        // @label("value")
        ATTRIBUTE_SPECS_BY_NAME.put("label", new AttributeSpec(
            List.of(new AttrParamSpec(AttributeSpec.VALUE_ATTR, AttrParamType.STRING, null))
        ));
        // @sparse
        ATTRIBUTE_SPECS_BY_NAME.put("sparse", new AttributeSpec(null));
        // @language(lang)
        ATTRIBUTE_SPECS_BY_NAME.put("language", new AttributeSpec(
            List.of(new AttrParamSpec(AttributeSpec.VALUE_ATTR, LANGUAGE, null))
        ));
        // @_fed_recv
        ATTRIBUTE_SPECS_BY_NAME.put("_fed_recv", new AttributeSpec(null));
        // @_fed_send
        ATTRIBUTE_SPECS_BY_NAME.put("_fed_send", new AttributeSpec(null));
        // @_fed_inp_ctrl
        ATTRIBUTE_SPECS_BY_NAME.put("_fed_inp_ctrl", new AttributeSpec(null));
        // @_fed_out_ctrl
        ATTRIBUTE_SPECS_BY_NAME.put("_fed_out_ctrl", new AttributeSpec(null));
        // @_fed_config
        ATTRIBUTE_SPECS_BY_NAME.put("_fed_config", new AttributeSpec(
                List.of(new AttrParamSpec(AttributeSpec.NETWORK_MESSAGE_ACTIONS,
                AttrParamType.STRING, null))));
        // @icon("value")
        ATTRIBUTE_SPECS_BY_NAME.put("icon", new AttributeSpec(
            List.of(new AttrParamSpec(AttributeSpec.VALUE_ATTR,
                    AttrParamType.STRING, null))
        ));
    }
}<|MERGE_RESOLUTION|>--- conflicted
+++ resolved
@@ -33,10 +33,7 @@
 import java.util.Set;
 import java.util.stream.Collectors;
 
-<<<<<<< HEAD
 import org.lflang.Target;
-=======
->>>>>>> 165f0bfa
 import org.lflang.ASTUtils;
 import org.lflang.lf.AttrParm;
 import org.lflang.lf.Attribute;
@@ -188,21 +185,20 @@
             case FLOAT:
                 if (!ASTUtils.isFloat(parm.getValue())) {
                     validator.error(
-<<<<<<< HEAD
                         "Incorrect type: \"" + parm.getName() + "\""
                             + " should have type Float.",
                         Literals.ATTRIBUTE__ATTR_NAME);
                 }
                 break;
             case LANGUAGE:
-                if (parm.getValue().getStr() == null) {
+                if (parm.getValue() == null) {
                     validator.error("Incorrect type: \"" + parm.getName() + "\"" + " should have a value.",
                                     Literals.ATTRIBUTE__ATTR_NAME);
                 } else if (
                     !Arrays.stream(Target.values())
                            .map(Target::getDisplayName)
                            .toList()
-                           .contains(parm.getValue().getStr())
+                           .contains(parm.getValue())
                 ) {
                     validator.error(
                         """
@@ -216,12 +212,6 @@
                     );
                 }
                 break;
-=======
-                        "Incorrect type: \"" + parm.getName() + "\"" + " should have type Float.",
-                        Literals.ATTRIBUTE__ATTR_NAME);
-                }
-                break;
->>>>>>> 165f0bfa
             }
         }
     }
@@ -250,7 +240,7 @@
         ATTRIBUTE_SPECS_BY_NAME.put("sparse", new AttributeSpec(null));
         // @language(lang)
         ATTRIBUTE_SPECS_BY_NAME.put("language", new AttributeSpec(
-            List.of(new AttrParamSpec(AttributeSpec.VALUE_ATTR, LANGUAGE, null))
+            List.of(new AttrParamSpec(AttributeSpec.VALUE_ATTR, AttrParamType.LANGUAGE, null))
         ));
         // @_fed_recv
         ATTRIBUTE_SPECS_BY_NAME.put("_fed_recv", new AttributeSpec(null));
