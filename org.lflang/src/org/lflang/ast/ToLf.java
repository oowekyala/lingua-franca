package org.lflang.ast;

import java.util.ArrayList;
import java.util.Arrays;
import java.util.Collection;
import java.util.Comparator;
import java.util.HashSet;
import java.util.List;
import java.util.Objects;
import java.util.Set;
import java.util.function.Function;
import java.util.function.Predicate;
import java.util.function.Supplier;
import java.util.regex.Pattern;
import java.util.stream.Collectors;
import java.util.stream.Stream;
import org.eclipse.emf.common.util.EList;
import org.eclipse.emf.ecore.EObject;
import org.eclipse.xtext.nodemodel.ICompositeNode;
import org.eclipse.xtext.nodemodel.INode;
import org.eclipse.xtext.nodemodel.util.NodeModelUtils;
import org.eclipse.xtext.xbase.lib.StringExtensions;
import org.lflang.ASTUtils;
import org.lflang.ast.MalleableString.Builder;
import org.lflang.ast.MalleableString.Joiner;
import org.lflang.lf.Action;
import org.lflang.lf.Array;
import org.lflang.lf.ArraySpec;
import org.lflang.lf.Assignment;
import org.lflang.lf.AttrParm;
import org.lflang.lf.Attribute;
import org.lflang.lf.BuiltinTriggerRef;
import org.lflang.lf.Code;
import org.lflang.lf.Connection;
import org.lflang.lf.Deadline;
import org.lflang.lf.Element;
import org.lflang.lf.Expression;
import org.lflang.lf.Host;
import org.lflang.lf.IPV4Host;
import org.lflang.lf.IPV6Host;
import org.lflang.lf.Import;
import org.lflang.lf.ImportedReactor;
import org.lflang.lf.Input;
import org.lflang.lf.Instantiation;
import org.lflang.lf.KeyValuePair;
import org.lflang.lf.KeyValuePairs;
import org.lflang.lf.Literal;
import org.lflang.lf.Method;
import org.lflang.lf.MethodArgument;
import org.lflang.lf.Mode;
import org.lflang.lf.Model;
import org.lflang.lf.NamedHost;
import org.lflang.lf.Output;
import org.lflang.lf.Parameter;
import org.lflang.lf.ParameterReference;
import org.lflang.lf.Port;
import org.lflang.lf.Preamble;
import org.lflang.lf.Reaction;
import org.lflang.lf.Reactor;
import org.lflang.lf.ReactorDecl;
import org.lflang.lf.STP;
import org.lflang.lf.Serializer;
import org.lflang.lf.StateVar;
import org.lflang.lf.TargetDecl;
import org.lflang.lf.Time;
import org.lflang.lf.Timer;
import org.lflang.lf.TriggerRef;
import org.lflang.lf.Type;
import org.lflang.lf.TypeParm;
import org.lflang.lf.TypedVariable;
import org.lflang.lf.VarRef;
import org.lflang.lf.Variable;
import org.lflang.lf.Visibility;
import org.lflang.lf.WidthSpec;
import org.lflang.lf.WidthTerm;
import org.lflang.lf.util.LfSwitch;
import org.lflang.util.StringUtil;

/**
 * Switch class for converting AST nodes to their textual representation as it would appear in LF
 * code.
 */
public class ToLf extends LfSwitch<MalleableString> {

  private static final Pattern KEEP_FORMAT_COMMENT =
      Pattern.compile("\\s*(//|#)\\s*keep-format\\s*");

  /// public instance initialized when loading the class
  public static final ToLf instance = new ToLf();

  // private constructor
  private ToLf() {
    super();
  }

  @Override
  public MalleableString caseArraySpec(ArraySpec spec) {
    if (spec.isOfVariableLength()) return MalleableString.anyOf("[]");
    return list("", "[", "]", false, false, spec.getLength());
  }

  @Override
  public MalleableString doSwitch(EObject eObject) {
    ICompositeNode node = NodeModelUtils.findActualNodeFor(eObject);
<<<<<<< HEAD
    if (node == null) return super.doSwitch(eObject);
=======
>>>>>>> 165f0bfa
    var ancestorComments = getAncestorComments(node);
    Predicate<INode> doesNotBelongToAncestor = n -> !ancestorComments.contains(n);
    List<String> followingComments =
        getFollowingComments(node, ASTUtils.sameLine(node).and(doesNotBelongToAncestor)).toList();
    var previous = getNextCompositeSibling(node, INode::getPreviousSibling);
    Predicate<INode> doesNotBelongToPrevious =
        doesNotBelongToAncestor.and(
            previous == null ? n -> true : ASTUtils.sameLine(previous).negate());
    Stream<String> precedingComments =
        ASTUtils.getPrecedingComments(node, doesNotBelongToPrevious).map(String::strip);
    Collection<String> allComments = new ArrayList<>();
    precedingComments.forEachOrdered(allComments::add);
    getContainedComments(node).stream()
        .filter(doesNotBelongToAncestor)
        .map(INode::getText)
        .forEachOrdered(allComments::add);
    allComments.addAll(followingComments);
    if (allComments.stream().anyMatch(s -> KEEP_FORMAT_COMMENT.matcher(s).matches())) {
      return MalleableString.anyOf(StringUtil.trimCodeBlock(node.getText(), 0))
<<<<<<< HEAD
          .addComments(followingComments.stream())
          .setSourceEObject(eObject);
    }
    return super.doSwitch(eObject).addComments(allComments.stream()).setSourceEObject(eObject);
=======
          .addComments(followingComments.stream());
    }
    return super.doSwitch(eObject).addComments(allComments.stream());
>>>>>>> 165f0bfa
  }

  /** Return all comments contained by ancestors of {@code node} that belong to said ancestors. */
  static Set<INode> getAncestorComments(INode node) {
    Set<INode> ancestorComments = new HashSet<>();
    for (ICompositeNode ancestor = node.getParent();
        ancestor != null;
        ancestor = ancestor.getParent()) {
      ancestorComments.addAll(getContainedComments(ancestor));
      ASTUtils.getPrecedingCommentNodes(ancestor, u -> true).forEachOrdered(ancestorComments::add);
    }
    return ancestorComments;
  }

  /**
   * Return the next composite sibling of {@code node}, as given by sequential application of {@code
   * getNextSibling}.
   */
  static ICompositeNode getNextCompositeSibling(INode node, Function<INode, INode> getNextSibling) {
    INode sibling = node;
    while ((sibling = getNextSibling.apply(sibling)) != null) {
      if (sibling instanceof ICompositeNode compositeSibling && !sibling.getText().isBlank())
        return compositeSibling;
    }
    return null;
  }

  /**
   * Return the siblings following {@code node} up to (and not including) the next non-leaf sibling.
   */
  private static Stream<INode> getFollowingNonCompositeSiblings(ICompositeNode node) {
    INode sibling = node;
    List<INode> ret = new ArrayList<>();
    while ((sibling = sibling.getNextSibling()) != null && !(sibling instanceof ICompositeNode)) {
      ret.add(sibling);
    }
    return ret.stream();
  }

  /**
   * Return comments that follow {@code node} in the source code and that either satisfy {@code
   * filter} or that cannot belong to any following sibling of {@code node}.
   */
  private static Stream<String> getFollowingComments(ICompositeNode node, Predicate<INode> filter) {
    ICompositeNode sibling = getNextCompositeSibling(node, INode::getNextSibling);
    Stream<String> followingSiblingComments =
        getFollowingNonCompositeSiblings(node).filter(ASTUtils::isComment).map(INode::getText);
    if (sibling == null) return followingSiblingComments;
    return Stream.concat(followingSiblingComments, ASTUtils.getPrecedingComments(sibling, filter));
  }

  /**
   * Return comments contained by {@code node} that logically belong to this node (and not to any of
   * its children).
   */
  private static List<INode> getContainedComments(INode node) {
    ArrayList<INode> ret = new ArrayList<>();
    boolean inSemanticallyInsignificantLeadingRubbish = true;
    for (INode child : node.getAsTreeIterable()) {
      if (!inSemanticallyInsignificantLeadingRubbish && ASTUtils.isComment(child)) {
        ret.add(child);
      } else if (!(child instanceof ICompositeNode) && !child.getText().isBlank()) {
        inSemanticallyInsignificantLeadingRubbish = false;
      }
      if (!(child instanceof ICompositeNode)
          && (child.getText().contains("\n") || child.getText().contains("\r"))
          && !inSemanticallyInsignificantLeadingRubbish) {
        break;
      }
    }
    return ret;
  }

  @Override
  public MalleableString caseCode(Code code) {
    String content =
        ToText.instance
            .doSwitch(code)
            .lines()
            .map(String::stripTrailing)
            .collect(Collectors.joining("\n"));
    MalleableString singleLineRepresentation =
        MalleableString.anyOf(String.format("{= %s =}", content.strip()));
    MalleableString multilineRepresentation =
        new Builder()
            .append(String.format("{=%n"))
            .append(MalleableString.anyOf(content).indent())
            .append(String.format("%n=}"))
            .get();
    if (content.lines().count() > 1 || content.contains("#") || content.contains("//")) {
      return multilineRepresentation;
    }
    return MalleableString.anyOf(singleLineRepresentation, multilineRepresentation);
  }

  @Override
  public MalleableString caseHost(Host host) {
    Builder msb = new Builder();
    if (!StringExtensions.isNullOrEmpty(host.getUser())) {
      msb.append(host.getUser()).append("@");
    }
    if (!StringExtensions.isNullOrEmpty(host.getAddr())) {
      msb.append(host.getAddr());
    }
    if (host.getPort() != 0) {
      msb.append(":").append(host.getPort());
    }
    return msb.get();
  }

  @Override
  public MalleableString caseLiteral(Literal l) {
    // STRING | CHAR_LIT | SignedFloat | SignedInt | Boolean
    return MalleableString.anyOf(l.getLiteral());
  }

  @Override
  public MalleableString caseParameterReference(ParameterReference p) {
    // parameter=[Parameter]
    return MalleableString.anyOf(p.getParameter().getName());
  }

  @Override
  public MalleableString caseAttribute(Attribute object) {
    // '@' attrName=ID ('(' (attrParms+=AttrParm (',' attrParms+=AttrParm)* ','?)? ')')?
    var builder = new Builder().append("@").append(object.getAttrName());
    if (object.getAttrParms() != null) {
      builder.append(list(true, object.getAttrParms()));
    }
    return builder.get();
  }

  @Override
  public MalleableString caseAttrParm(AttrParm object) {
    // (name=ID '=')? value=AttrParmValue;
    var builder = new Builder();
    if (object.getName() != null) builder.append(object.getName()).append(" = ");
<<<<<<< HEAD
    return builder.append(doSwitch(object.getValue())).get();
  }

  @Override
  public MalleableString caseAttrParmValue(AttrParmValue object) {
    // str=STRING
    //  | int=SignedInt
    //  | bool=Boolean
    //  | float=SignedFloat
    if (object.getStr() != null) {
      return MalleableString.anyOf(StringUtil.addDoubleQuotes(object.getStr()));
    }
    if (object.getInt() != null) return MalleableString.anyOf(object.getInt());
    if (object.getBool() != null) return MalleableString.anyOf(object.getBool());
    if (object.getFloat() != null) return MalleableString.anyOf(object.getFloat());
    throw new IllegalArgumentException(
        "The attributes of an AttrParmValue should not all be null.");
=======
    return builder.append(object.getValue()).get();
>>>>>>> 165f0bfa
  }

  @Override
  public MalleableString caseTime(Time t) {
    // (interval=INT unit=TimeUnit)
    return MalleableString.anyOf(ASTUtils.toTimeValue(t).toString());
  }

  @Override
  public MalleableString caseType(Type type) {
    // time?='time' (arraySpec=ArraySpec)?
    // | id=DottedName ('<' typeParms+=Type (',' typeParms+=Type)* '>')? (stars+='*')*
    //     (arraySpec=ArraySpec)?
    // | code=Code
    if (type.getCode() != null) return doSwitch(type.getCode());
    Builder msb = new Builder();
    if (type.isTime()) {
      msb.append("time");
    } else if (type.getId() != null) {
      msb.append(type.getId()); // TODO: Multiline dottedName?
      if (type.getTypeParms() != null) {
        msb.append(list(", ", "<", ">", true, false, type.getTypeParms()));
      }
      msb.append("*".repeat(type.getStars().size()));
    }
    if (type.getArraySpec() != null) msb.append(doSwitch(type.getArraySpec()));
    return msb.get();
  }

  @Override
  public MalleableString caseTypeParm(TypeParm t) {
    // literal=TypeExpr | code=Code
    return MalleableString.anyOf(
        !StringExtensions.isNullOrEmpty(t.getLiteral())
            ? MalleableString.anyOf(t.getLiteral())
            : doSwitch(t.getCode()));
  }

  @Override
  public MalleableString caseVarRef(VarRef v) {
    // variable=[Variable] | container=[Instantiation] '.' variable=[Variable]
    // | interleaved?='interleaved' '(' (variable=[Variable] | container=[Instantiation] '.'
    //     variable=[Variable]) ')'
    if (!v.isInterleaved()) return MalleableString.anyOf(ToText.instance.doSwitch(v));
    return new Builder()
        .append("interleaved ")
        .append(list(false, ToText.instance.doSwitch(v)))
        .get();
  }

  @Override
  public MalleableString caseModel(Model object) {
    // target=TargetDecl
    // (imports+=Import)*
    // (preambles+=Preamble)*
    // (reactors+=Reactor)+
    Builder msb = new Builder();
    msb.append(doSwitch(object.getTarget())).append("\n".repeat(2));
    object.getImports().forEach(i -> msb.append(doSwitch(i)).append("\n"));
    if (!object.getImports().isEmpty()) msb.append("\n");
    object.getPreambles().forEach(p -> msb.append(doSwitch(p)).append("\n".repeat(2)));
    msb.append(
            object.getReactors().stream().map(this::doSwitch).collect(new Joiner("\n".repeat(2))))
        .append("\n");
    return msb.get();
  }

  @Override
  public MalleableString caseImport(Import object) {
    // 'import' reactorClasses+=ImportedReactor (',' reactorClasses+=ImportedReactor)*
    //     'from' importURI=STRING ';'?
    // TODO: Break this. Break string, break at whitespace outside the string.
    return new Builder()
        .append("import ")
        // TODO: This is a place where we can use conditional parentheses.
        .append(list(", ", "", "", false, true, object.getReactorClasses()))
        .append(" from \"")
        .append(object.getImportURI())
        .append("\"")
        .get();
  }

  @Override
  public MalleableString caseReactorDecl(ReactorDecl object) {
    // Reactor | ImportedReactor
    return defaultCase(object);
  }

  @Override
  public MalleableString caseImportedReactor(ImportedReactor object) {
    // reactorClass=[Reactor] ('as' name=ID)?
    if (object.getName() != null) {
      return MalleableString.anyOf(
          String.format("%s as %s", object.getReactorClass().getName(), object.getName()));
    }
    return MalleableString.anyOf(object.getReactorClass().getName());
  }

  @Override
  public MalleableString caseReactor(Reactor object) {
    // {Reactor} ((federated?='federated' | main?='main')? & realtime?='realtime'?)
    //     'reactor' (name=ID)?
    // ('<' typeParms+=TypeParm (',' typeParms+=TypeParm)* '>')?
    // ('(' parameters+=Parameter (',' parameters+=Parameter)* ')')?
    // ('at' host=Host)?
    // ('extends' (superClasses+=[ReactorDecl] (',' superClasses+=[ReactorDecl])*))?
    // '{'
    // (     (preambles+=Preamble)
    //     | (stateVars+=StateVar)
    //     | (methods+=Method)
    //     | (inputs+=Input)
    //     | (outputs+=Output)
    //     | (timers+=Timer)
    //     | (actions+=Action)
    //     | (instantiations+=Instantiation)
    //     | (connections+=Connection)
    //     | (reactions+=Reaction)
    //     | (modes+=Mode)
    //     | (mutations+=Mutation)
    // )* '}'
    Builder msb = new Builder();
    addAttributes(msb, object::getAttributes);
    msb.append(reactorHeader(object));
    MalleableString smallFeatures =
        indentedStatements(
            List.of(
                object.getPreambles(),
                object.getInputs(),
                object.getOutputs(),
                object.getTimers(),
                object.getActions(),
                object.getInstantiations(),
                object.getConnections(),
                object.getStateVars()),
            false);
    MalleableString bigFeatures =
        indentedStatements(
            List.of(object.getReactions(), object.getMethods(), object.getModes()), true);
    msb.append(smallFeatures);
    if (!smallFeatures.isEmpty() && !bigFeatures.isEmpty()) {
      msb.append("\n".repeat(1));
    }
    msb.append(bigFeatures);
    msb.append("}");
    return msb.get();
  }

  /** Return the signature of the given reactor. */
  private MalleableString reactorHeader(Reactor object) {
    Builder msb = new Builder();
    if (object.isFederated()) msb.append("federated ");
    if (object.isMain()) msb.append("main ");
    if (object.isRealtime()) msb.append("realtime ");
    msb.append("reactor");
    if (object.getName() != null) msb.append(" ").append(object.getName());
    msb.append(list(", ", "<", ">", true, false, object.getTypeParms()));
    msb.append(list(true, object.getParameters()));
    if (object.getHost() != null) msb.append(" at ").append(doSwitch(object.getHost()));
    if (object.getSuperClasses() != null && !object.getSuperClasses().isEmpty()) {
      msb.append(
              MalleableString.anyOf(" extends "),
              new Builder()
                  .append("\n")
                  .append(MalleableString.anyOf("extends ").indent().indent())
                  .get())
          .append(
              object.getSuperClasses().stream()
                  .map(ReactorDecl::getName)
                  .collect(Collectors.joining(", ")));
    }
    msb.append(String.format(" {%n"));
    return msb.get();
  }

  @Override
  public MalleableString caseTargetDecl(TargetDecl object) {
    // 'target' name=ID (config=KeyValuePairs)? ';'?
    Builder msb = new Builder();
    msb.append("target ").append(object.getName());
    if (object.getConfig() != null && !object.getConfig().getPairs().isEmpty()) {
      msb.append(" ").append(doSwitch(object.getConfig()));
    }
    return msb.get();
  }

  @Override
  public MalleableString caseStateVar(StateVar object) {
    // 'state' name=ID (
    //     (':' (type=Type))?
    //     ((parens+='(' (init+=Expression (','  init+=Expression)*)? parens+=')')
    //         | (braces+='{' (init+=Expression (','  init+=Expression)*)? braces+='}')
    //     )?
    // ) ';'?
    Builder msb = new Builder();
    addAttributes(msb, object::getAttributes);
    if (object.isReset()) msb.append("reset ");
    msb.append("state ").append(object.getName());
    msb.append(typeAnnotationFor(object.getType()));
    if (!object.getParens().isEmpty()) msb.append(list(true, object.getInit()));
    if (!object.getBraces().isEmpty()) {
      msb.append(list(", ", "{", "}", true, false, object.getInit()));
    }
    return msb.get();
  }

  @Override
  public MalleableString caseMethod(Method object) {
    // const?='const'? 'method' name=ID
    // '(' (arguments+=MethodArgument (',' arguments+=MethodArgument)*)? ')'
    // (':' return=Type)?
    // code=Code
    // ';'?
    Builder msb = new Builder();
    if (object.isConst()) msb.append("const ");
    msb.append("method ").append(object.getName());
    msb.append(list(false, object.getArguments()));
    msb.append(typeAnnotationFor(object.getReturn()))
        .append(" ")
        .append(doSwitch(object.getCode()));
    return msb.get();
  }

  @Override
  public MalleableString caseMethodArgument(MethodArgument object) {
    // name=ID (':' type=Type)?
    return new Builder().append(object.getName()).append(typeAnnotationFor(object.getType())).get();
  }

  @Override
  public MalleableString caseInput(Input object) {
    // mutable?='mutable'? 'input' (widthSpec=WidthSpec)? name=ID (':' type=Type)? ';'?
    Builder msb = new Builder();
    addAttributes(msb, object::getAttributes);
    if (object.isMutable()) msb.append("mutable ");
    msb.append("input");
    if (object.getWidthSpec() != null) msb.append(doSwitch(object.getWidthSpec()));
    msb.append(" ").append(object.getName()).append(typeAnnotationFor(object.getType()));
    return msb.get();
  }

  @Override
  public MalleableString caseOutput(Output object) {
    // 'output' (widthSpec=WidthSpec)? name=ID (':' type=Type)? ';'?
    Builder msb = new Builder();
    addAttributes(msb, object::getAttributes);
    msb.append("output");
    if (object.getWidthSpec() != null) msb.append(doSwitch(object.getWidthSpec()));
    msb.append(" ").append(object.getName());
    msb.append(typeAnnotationFor(object.getType()));
    return msb.get();
  }

  @Override
  public MalleableString caseTimer(Timer object) {
    // 'timer' name=ID ('(' offset=Expression (',' period=Expression)? ')')? ';'?
    var builder = new Builder();
    addAttributes(builder, object::getAttributes);
    return builder
        .append("timer ")
        .append(object.getName())
        .append(list(true, object.getOffset(), object.getPeriod()))
        .get();
  }

  @Override
  public MalleableString caseMode(Mode object) {
    // {Mode} (initial?='initial')? 'mode' (name=ID)?
    // '{' (
    //     (stateVars+=StateVar) |
    //     (timers+=Timer) |
    //     (actions+=Action) |
    //     (instantiations+=Instantiation) |
    //     (connections+=Connection) |
    //     (reactions+=Reaction)
    // )* '}'
    Builder msb = new Builder();
    if (object.isInitial()) msb.append("initial ");
    msb.append("mode ");
    if (object.getName() != null) msb.append(object.getName()).append(" ");
    msb.append(String.format("{%n"));
    msb.append(
        indentedStatements(
            List.of(
                object.getStateVars(),
                object.getTimers(),
                object.getActions(),
                object.getInstantiations(),
                object.getConnections()),
            false));
    msb.append(indentedStatements(List.of(object.getReactions()), true));
    msb.append("}");
    return msb.get();
  }

  @Override
  public MalleableString caseAction(Action object) {
    // (origin=ActionOrigin)? 'action' name=ID
    // ('(' minDelay=Expression (',' minSpacing=Expression (',' policy=STRING)? )? ')')?
    // (':' type=Type)? ';'?
    Builder msb = new Builder();
    addAttributes(msb, object::getAttributes);
    if (object.getOrigin() != null) msb.append(object.getOrigin().getLiteral()).append(" ");
    return msb.append("action ")
        .append(object.getName())
        .append(
            list(
                true,
                object.getMinDelay(),
                object.getMinSpacing(),
                object.getPolicy() != null ? String.format("\"%s\"", object.getPolicy()) : null))
        .append(typeAnnotationFor(object.getType()))
        .get();
  }

  @Override
  public MalleableString caseReaction(Reaction object) {
    // ('reaction')
    // ('(' (triggers+=TriggerRef (',' triggers+=TriggerRef)*)? ')')?
    // (sources+=VarRef (',' sources+=VarRef)*)?
    // ('->' effects+=VarRefOrModeTransition (',' effects+=VarRefOrModeTransition)*)?
    // code=Code
    // (stp=STP)?
    // (deadline=Deadline)?
    Builder msb = new Builder();
    addAttributes(msb, object::getAttributes);
    if (object.isMutation()) {
      msb.append("mutation");
    } else {
      msb.append("reaction");
    }
    msb.append(list(true, object.getTriggers()));
    msb.append(list(", ", " ", "", true, false, object.getSources()));
    if (!object.getEffects().isEmpty()) {
      List<Mode> allModes = ASTUtils.allModes(ASTUtils.getEnclosingReactor(object));
      msb.append(" -> ", " ->\n")
          .append(
              object.getEffects().stream()
                  .map(
                      varRef ->
                          (allModes.stream()
                                  .anyMatch(
                                      m -> m.getName().equals(varRef.getVariable().getName())))
                              ? new Builder()
                                  .append(varRef.getTransition())
                                  .append("(")
                                  .append(doSwitch(varRef))
                                  .append(")")
                                  .get()
                              : doSwitch(varRef))
                  .collect(new Joiner(", ")));
    }
    msb.append(" ").append(doSwitch(object.getCode()));
    if (object.getStp() != null) msb.append(" ").append(doSwitch(object.getStp()));
    if (object.getDeadline() != null) msb.append(" ").append(doSwitch(object.getDeadline()));
    return msb.get();
  }

  @Override
  public MalleableString caseTriggerRef(TriggerRef object) {
    // BuiltinTriggerRef | VarRef
    throw new UnsupportedOperationException(
        "TriggerRefs are BuiltinTriggerRefs or VarRefs, so the methods "
            + "corresponding to those types should be invoked instead.");
  }

  @Override
  public MalleableString caseBuiltinTriggerRef(BuiltinTriggerRef object) {
    // type = BuiltinTrigger
    return MalleableString.anyOf(object.getType().getLiteral());
  }

  @Override
  public MalleableString caseDeadline(Deadline object) {
    // 'deadline' '(' delay=Expression ')' code=Code
    return handler(object, "deadline", Deadline::getDelay, Deadline::getCode);
  }

  @Override
  public MalleableString caseSTP(STP object) {
    // 'STP' '(' value=Expression ')' code=Code
    return handler(object, "STP", STP::getValue, STP::getCode);
  }

  private <T extends EObject> MalleableString handler(
      T object, String name, Function<T, Expression> getTrigger, Function<T, Code> getCode) {
    return new Builder()
        .append(name)
        .append(list(false, getTrigger.apply(object)))
        .append(" ")
        .append(doSwitch(getCode.apply(object)))
        .get();
  }

  @Override
  public MalleableString casePreamble(Preamble object) {
    // (visibility=Visibility)? 'preamble' code=Code
    Builder msb = new Builder();
    if (object.getVisibility() != null && object.getVisibility() != Visibility.NONE) {
      msb.append(object.getVisibility().getLiteral()).append(" ");
    }
    return msb.append("preamble ").append(doSwitch(object.getCode())).get();
  }

  @Override
  public MalleableString caseInstantiation(Instantiation object) {
    // name=ID '=' 'new' (widthSpec=WidthSpec)?
    // reactorClass=[ReactorDecl] ('<' typeParms+=TypeParm (',' typeParms+=TypeParm)* '>')? '('
    // (parameters+=Assignment (',' parameters+=Assignment)*)?
    // ')' ('at' host=Host)? ';'?;
    Builder msb = new Builder();
    msb.append(object.getName()).append(" = new");
    if (object.getWidthSpec() != null) msb.append(doSwitch(object.getWidthSpec()));
    msb.append(" ").append(object.getReactorClass().getName());
    msb.append(list(", ", "<", ">", true, false, object.getTypeParms()));
    msb.append(list(false, object.getParameters()));
    // TODO: Delete the following case when the corresponding feature is removed
    if (object.getHost() != null) msb.append(" at ").append(doSwitch(object.getHost()));
    return msb.get();
  }

  @Override
  public MalleableString caseConnection(Connection object) {
    // ((leftPorts += VarRef (',' leftPorts += VarRef)*)
    //     | ( '(' leftPorts += VarRef (',' leftPorts += VarRef)* ')' iterated ?= '+'?))
    // ('->' | physical?='~>')
    // rightPorts += VarRef (',' rightPorts += VarRef)*
    //     ('after' delay=Expression)?
    // (serializer=Serializer)?
    // ';'?
    Builder msb = new Builder();
<<<<<<< HEAD
    if (object.isIterated()) {
      msb.append(list(false, object.getLeftPorts())).append("+");
    } else {
      msb.append(
=======
    Builder left = new Builder();
    Builder right = new Builder();
    if (object.isIterated()) {
      left.append(list(false, object.getLeftPorts())).append("+");
    } else {
      left.append(
>>>>>>> 165f0bfa
          object.getLeftPorts().stream().map(this::doSwitch).collect(new Joiner(", ")),
          object.getLeftPorts().stream()
              .map(this::doSwitch)
              .collect(new Joiner(String.format(",%n"))));
    }
<<<<<<< HEAD
    msb.append("", MalleableString.anyOf("\n").indent());
    msb.append(object.isPhysical() ? " ~>" : " ->");
    msb.append(minimallyDelimitedList(object.getRightPorts()));
=======
    String arrow = object.isPhysical() ? "~>" : "->";
    right.append(minimallyDelimitedList(object.getRightPorts()));
    msb.append(
        MalleableString.anyOf(
            new Builder()
                .append(left.get())
                .append(MalleableString.anyOf(" " + arrow))
                .append(right.get())
                .get(),
            new Builder()
                .append(left.get())
                .append(MalleableString.anyOf("\n" + arrow).indent())
                .append(right.get())
                .get()));
>>>>>>> 165f0bfa
    if (object.getDelay() != null) msb.append(" after ").append(doSwitch(object.getDelay()));
    if (object.getSerializer() != null) {
      msb.append(" ").append(doSwitch(object.getSerializer()));
    }
    return msb.get();
  }

  private MalleableString minimallyDelimitedList(List<? extends EObject> items) {
    return MalleableString.anyOf(
        list(", ", " ", "", true, true, items),
        new Builder()
            .append(String.format("%n"))
            .append(list(String.format(",%n"), "", "", true, true, items).indent())
            .get());
  }

  @Override
  public MalleableString caseSerializer(Serializer object) {
    // 'serializer' type=STRING
    return new Builder().append("serializer \"").append(object.getType()).append("\"").get();
  }

  @Override
  public MalleableString caseKeyValuePairs(KeyValuePairs object) {
    // {KeyValuePairs} '{' (pairs+=KeyValuePair (',' (pairs+=KeyValuePair))* ','?)? '}'
    if (object.getPairs().isEmpty()) return MalleableString.anyOf("");
    return new Builder()
        .append("{\n")
        .append(list(",\n", "", "\n", true, true, object.getPairs()).indent())
        .append("}")
        .get();
  }

  @Override
  public MalleableString caseKeyValuePair(KeyValuePair object) {
    // name=Kebab ':' value=Element
    return new Builder()
        .append(object.getName())
        .append(": ")
        .append(doSwitch(object.getValue()))
        .get();
  }

  @Override
  public MalleableString caseArray(Array object) {
    // '[' elements+=Element (',' (elements+=Element))* ','? ']'
    return list(", ", "[", "]", false, false, object.getElements());
  }

  @Override
  public MalleableString caseElement(Element object) {
    // keyvalue=KeyValuePairs
    // | array=Array
    // | literal=Literal
    // | (time=INT unit=TimeUnit)
    // | id=Path
    if (object.getKeyvalue() != null) return doSwitch(object.getKeyvalue());
    if (object.getArray() != null) return doSwitch(object.getArray());
    if (object.getLiteral() != null) return MalleableString.anyOf(object.getLiteral());
    if (object.getId() != null) return MalleableString.anyOf(object.getId());
    if (object.getUnit() != null)
      return MalleableString.anyOf(String.format("%d %s", object.getTime(), object.getUnit()));
    return MalleableString.anyOf(String.valueOf(object.getTime()));
  }

  @Override
  public MalleableString caseTypedVariable(TypedVariable object) {
    // Port | Action
    return defaultCase(object);
  }

  @Override
  public MalleableString caseVariable(Variable object) {
    // TypedVariable | Timer | Mode
    return defaultCase(object);
  }

  @Override
  public MalleableString caseAssignment(Assignment object) {
    // (lhs=[Parameter] (
    //     (equals='=' rhs+=Expression)
    //     | ((equals='=')? (
    //         parens+='(' (rhs+=Expression (',' rhs+=Expression)*)? parens+=')'
    //         | braces+='{' (rhs+=Expression (',' rhs+=Expression)*)? braces+='}'))
    // ));
    Builder msb = new Builder();
    msb.append(object.getLhs().getName());
    if (object.getEquals() != null) msb.append(" = ");
    String prefix = "";
    String suffix = "";
    if (!object.getParens().isEmpty()) {
      prefix = "(";
      suffix = ")";
    } else if (!object.getBraces().isEmpty()) {
      prefix = "{";
      suffix = "}";
    }
    msb.append(list(", ", prefix, suffix, false, prefix.isBlank(), object.getRhs()));
    return msb.get();
  }

  @Override
  public MalleableString caseParameter(Parameter object) {
    // name=ID (':' (type=Type))?
    // ((parens+='(' (init+=Expression (','  init+=Expression)*)? parens+=')')
    // | (braces+='{' (init+=Expression (','  init+=Expression)*)? braces+='}')
    // )?
    var builder = new Builder();
    addAttributes(builder, object::getAttributes);
    return builder
        .append(object.getName())
        .append(typeAnnotationFor(object.getType()))
        .append(
            list(
                ", ",
                object.getBraces().isEmpty() ? "(" : "{",
                object.getBraces().isEmpty() ? ")" : "}",
                true,
                false,
                object.getInit()))
        .get();
  }

  @Override
  public MalleableString caseExpression(Expression object) {
    // {Literal} literal = Literal
    // | Time
    // | ParameterReference
    // | Code
    return defaultCase(object);
  }

  @Override
  public MalleableString casePort(Port object) {
    // Input | Output
    return defaultCase(object);
  }

  @Override
  public MalleableString caseWidthSpec(WidthSpec object) {
    // ofVariableLength?='[]' | '[' (terms+=WidthTerm) ('+' terms+=WidthTerm)* ']';
    if (object.isOfVariableLength()) return MalleableString.anyOf("[]");
    return list(" + ", "[", "]", false, false, object.getTerms());
  }

  @Override
  public MalleableString caseWidthTerm(WidthTerm object) {
    // width=INT
    // | parameter=[Parameter]
    // | 'widthof(' port=VarRef ')'
    // | code=Code;
    if (object.getWidth() != 0) {
      return MalleableString.anyOf(object.getWidth());
    } else if (object.getParameter() != null) {
      return MalleableString.anyOf(object.getParameter().getName());
    } else if (object.getPort() != null) {
      return new Builder().append("widthof").append(list(false, object.getPort())).get();
    } else if (object.getCode() != null) {
      return doSwitch(object.getCode());
    }
    throw new IllegalArgumentException("A WidthTerm should not be totally nullish/zeroish.");
  }

  @Override
  public MalleableString caseIPV4Host(IPV4Host object) {
    // (user=Kebab '@')? addr=IPV4Addr (':' port=INT)?
    return caseHost(object);
  }

  @Override
  public MalleableString caseIPV6Host(IPV6Host object) {
    // ('[' (user=Kebab '@')? addr=IPV6Addr ']' (':' port=INT)?)
    return caseHost(object);
  }

  @Override
  public MalleableString caseNamedHost(NamedHost object) {
    // (user=Kebab '@')? addr=HostName (':' port=INT)?
    return caseHost(object);
  }

  @Override
  public MalleableString defaultCase(EObject object) {
    throw new UnsupportedOperationException(
        String.format(
            "ToText has no case for %s or any of its supertypes, or it does have such a case, but "
                + "the return value of that case was null.",
            object.getClass().getName()));
  }

  /**
   * Represent the given EList as a string.
   *
   * @param suffix The token marking the end of the list.
   * @param separator The separator separating elements of the list.
   * @param prefix The token marking the start of the list.
   * @param nothingIfEmpty Whether the result should be simplified to the empty string as opposed to
   *     just the prefix and suffix.
   * @param whitespaceRigid Whether any whitespace appearing in the
   */
  private <E extends EObject> MalleableString list(
      String separator,
      String prefix,
      String suffix,
      boolean nothingIfEmpty,
      boolean whitespaceRigid,
      List<E> items) {
    return list(
        separator,
        prefix,
        suffix,
        nothingIfEmpty,
        whitespaceRigid,
        (Object[]) items.toArray(EObject[]::new));
  }

  private MalleableString list(
      String separator,
      String prefix,
      String suffix,
      boolean nothingIfEmpty,
      boolean whitespaceRigid,
      Object... items) {
    if (nothingIfEmpty && Arrays.stream(items).allMatch(Objects::isNull)) {
      return MalleableString.anyOf("");
    }
    MalleableString rigid =
        Arrays.stream(items)
            .sequential()
            .filter(Objects::nonNull)
            .map(
                it -> {
                  if (it instanceof MalleableString ms) return ms;
                  if (it instanceof EObject eObject) return doSwitch(eObject);
                  return MalleableString.anyOf(Objects.toString(it));
                })
            .collect(new Joiner(separator, prefix, suffix));
    if (whitespaceRigid) return rigid;
    return MalleableString.anyOf(
        rigid,
        new Builder()
            .append(prefix.stripTrailing() + "\n")
            .append(list(separator.strip() + "\n", "", "\n", nothingIfEmpty, true, items).indent())
            .append(suffix.stripLeading())
            .get());
  }

  private <E extends EObject> MalleableString list(boolean nothingIfEmpty, EList<E> items) {
    return list(", ", "(", ")", nothingIfEmpty, false, items);
  }

  private MalleableString list(boolean nothingIfEmpty, Object... items) {
    return list(", ", "(", ")", nothingIfEmpty, false, items);
  }

  private MalleableString typeAnnotationFor(Type type) {
    if (type == null) return MalleableString.anyOf("");
    return new Builder().append(": ").append(doSwitch(type)).get();
  }

  private void addAttributes(Builder builder, Supplier<EList<? extends EObject>> getAttributes) {
    if (getAttributes.get() == null) return;
    for (var attribute : getAttributes.get()) {
      builder.append(doSwitch(attribute)).append("\n");
    }
  }

  /**
   * Represent a list of groups of statements.
   *
   * @param statementListList A list of groups of statements.
   * @param forceWhitespace Whether to force a line of vertical whitespace regardless of textual
   *     input
   * @return A string representation of {@code statementListList}.
   */
  private MalleableString indentedStatements(
      List<EList<? extends EObject>> statementListList, boolean forceWhitespace) {
    var sorted =
        statementListList.stream()
            .flatMap(List::stream)
            .sequential()
            .sorted(
                Comparator.comparing(
                    object -> {
                      INode node = NodeModelUtils.getNode(object);
                      return node == null ? 0 : node.getStartLine();
                    }))
            .toList();
    if (sorted.isEmpty()) return MalleableString.anyOf("");
    var ret = new Builder();
    var first = true;
    for (var object : sorted) {
      if (!first) {
<<<<<<< HEAD
        ret.append("\n".repeat(shouldAddWhitespaceBefore(object, forceWhitespace) ? 2 : 1));
=======
        INode node = NodeModelUtils.getNode(object);
        StringBuilder leadingText = new StringBuilder();
        if (!forceWhitespace) {
          for (INode n : node.getAsTreeIterable()) {
            if (n instanceof ICompositeNode) continue;
            if (!ASTUtils.isComment(n) && !n.getText().isBlank()) break;
            leadingText.append(n.getText());
          }
        }
        boolean hasLeadingBlankLines =
            leadingText.toString().lines().skip(1).filter(String::isBlank).count() > 1;
        ret.append("\n".repeat(forceWhitespace || hasLeadingBlankLines ? 2 : 1));
>>>>>>> 165f0bfa
      }
      ret.append(doSwitch(object));
      first = false;
    }
    return ret.append("\n").get().indent();
  }
<<<<<<< HEAD

  private static boolean shouldAddWhitespaceBefore(EObject object, boolean forceWhitespace) {
    INode node = NodeModelUtils.getNode(object);
    if (node == null) return true;
    StringBuilder leadingText = new StringBuilder();
    if (!forceWhitespace) {
      for (INode n : node.getAsTreeIterable()) {
        if (n instanceof ICompositeNode) continue;
        if (!ASTUtils.isComment(n) && !n.getText().isBlank()) break;
        leadingText.append(n.getText());
      }
    }
    boolean hasLeadingBlankLines =
        leadingText.toString().lines().skip(1).filter(String::isBlank).count() > 1;
    return forceWhitespace || hasLeadingBlankLines;
  }
=======
>>>>>>> 165f0bfa
}<|MERGE_RESOLUTION|>--- conflicted
+++ resolved
@@ -102,10 +102,7 @@
   @Override
   public MalleableString doSwitch(EObject eObject) {
     ICompositeNode node = NodeModelUtils.findActualNodeFor(eObject);
-<<<<<<< HEAD
     if (node == null) return super.doSwitch(eObject);
-=======
->>>>>>> 165f0bfa
     var ancestorComments = getAncestorComments(node);
     Predicate<INode> doesNotBelongToAncestor = n -> !ancestorComments.contains(n);
     List<String> followingComments =
@@ -125,16 +122,10 @@
     allComments.addAll(followingComments);
     if (allComments.stream().anyMatch(s -> KEEP_FORMAT_COMMENT.matcher(s).matches())) {
       return MalleableString.anyOf(StringUtil.trimCodeBlock(node.getText(), 0))
-<<<<<<< HEAD
           .addComments(followingComments.stream())
           .setSourceEObject(eObject);
     }
     return super.doSwitch(eObject).addComments(allComments.stream()).setSourceEObject(eObject);
-=======
-          .addComments(followingComments.stream());
-    }
-    return super.doSwitch(eObject).addComments(allComments.stream());
->>>>>>> 165f0bfa
   }
 
   /** Return all comments contained by ancestors of {@code node} that belong to said ancestors. */
@@ -272,27 +263,7 @@
     // (name=ID '=')? value=AttrParmValue;
     var builder = new Builder();
     if (object.getName() != null) builder.append(object.getName()).append(" = ");
-<<<<<<< HEAD
-    return builder.append(doSwitch(object.getValue())).get();
-  }
-
-  @Override
-  public MalleableString caseAttrParmValue(AttrParmValue object) {
-    // str=STRING
-    //  | int=SignedInt
-    //  | bool=Boolean
-    //  | float=SignedFloat
-    if (object.getStr() != null) {
-      return MalleableString.anyOf(StringUtil.addDoubleQuotes(object.getStr()));
-    }
-    if (object.getInt() != null) return MalleableString.anyOf(object.getInt());
-    if (object.getBool() != null) return MalleableString.anyOf(object.getBool());
-    if (object.getFloat() != null) return MalleableString.anyOf(object.getFloat());
-    throw new IllegalArgumentException(
-        "The attributes of an AttrParmValue should not all be null.");
-=======
     return builder.append(object.getValue()).get();
->>>>>>> 165f0bfa
   }
 
   @Override
@@ -723,29 +694,17 @@
     // (serializer=Serializer)?
     // ';'?
     Builder msb = new Builder();
-<<<<<<< HEAD
-    if (object.isIterated()) {
-      msb.append(list(false, object.getLeftPorts())).append("+");
-    } else {
-      msb.append(
-=======
     Builder left = new Builder();
     Builder right = new Builder();
     if (object.isIterated()) {
       left.append(list(false, object.getLeftPorts())).append("+");
     } else {
       left.append(
->>>>>>> 165f0bfa
           object.getLeftPorts().stream().map(this::doSwitch).collect(new Joiner(", ")),
           object.getLeftPorts().stream()
               .map(this::doSwitch)
               .collect(new Joiner(String.format(",%n"))));
     }
-<<<<<<< HEAD
-    msb.append("", MalleableString.anyOf("\n").indent());
-    msb.append(object.isPhysical() ? " ~>" : " ->");
-    msb.append(minimallyDelimitedList(object.getRightPorts()));
-=======
     String arrow = object.isPhysical() ? "~>" : "->";
     right.append(minimallyDelimitedList(object.getRightPorts()));
     msb.append(
@@ -760,7 +719,6 @@
                 .append(MalleableString.anyOf("\n" + arrow).indent())
                 .append(right.get())
                 .get()));
->>>>>>> 165f0bfa
     if (object.getDelay() != null) msb.append(" after ").append(doSwitch(object.getDelay()));
     if (object.getSerializer() != null) {
       msb.append(" ").append(doSwitch(object.getSerializer()));
@@ -1054,29 +1012,13 @@
     var first = true;
     for (var object : sorted) {
       if (!first) {
-<<<<<<< HEAD
         ret.append("\n".repeat(shouldAddWhitespaceBefore(object, forceWhitespace) ? 2 : 1));
-=======
-        INode node = NodeModelUtils.getNode(object);
-        StringBuilder leadingText = new StringBuilder();
-        if (!forceWhitespace) {
-          for (INode n : node.getAsTreeIterable()) {
-            if (n instanceof ICompositeNode) continue;
-            if (!ASTUtils.isComment(n) && !n.getText().isBlank()) break;
-            leadingText.append(n.getText());
-          }
-        }
-        boolean hasLeadingBlankLines =
-            leadingText.toString().lines().skip(1).filter(String::isBlank).count() > 1;
-        ret.append("\n".repeat(forceWhitespace || hasLeadingBlankLines ? 2 : 1));
->>>>>>> 165f0bfa
       }
       ret.append(doSwitch(object));
       first = false;
     }
     return ret.append("\n").get().indent();
   }
-<<<<<<< HEAD
 
   private static boolean shouldAddWhitespaceBefore(EObject object, boolean forceWhitespace) {
     INode node = NodeModelUtils.getNode(object);
@@ -1093,6 +1035,4 @@
         leadingText.toString().lines().skip(1).filter(String::isBlank).count() > 1;
     return forceWhitespace || hasLeadingBlankLines;
   }
-=======
->>>>>>> 165f0bfa
 }