package org.lflang.ast;

import java.util.ArrayList;
import java.util.Arrays;
import java.util.Collection;
import java.util.Comparator;
import java.util.HashSet;
import java.util.List;
import java.util.Objects;
import java.util.Set;
import java.util.function.Function;
import java.util.function.Predicate;
import java.util.function.Supplier;
import java.util.regex.Pattern;
import java.util.stream.Collectors;
import java.util.stream.Stream;
import org.eclipse.emf.common.util.EList;
import org.eclipse.emf.ecore.EObject;
import org.eclipse.xtext.nodemodel.ICompositeNode;
import org.eclipse.xtext.nodemodel.INode;
import org.eclipse.xtext.nodemodel.util.NodeModelUtils;
import org.eclipse.xtext.xbase.lib.StringExtensions;
import org.lflang.ASTUtils;
import org.lflang.ast.MalleableString.Builder;
import org.lflang.ast.MalleableString.Joiner;
import org.lflang.lf.Action;
import org.lflang.lf.Array;
import org.lflang.lf.ArraySpec;
import org.lflang.lf.Assignment;
import org.lflang.lf.AttrParm;
import org.lflang.lf.Attribute;
import org.lflang.lf.BuiltinTriggerRef;
import org.lflang.lf.Code;
import org.lflang.lf.CodeExpr;
import org.lflang.lf.Connection;
import org.lflang.lf.Deadline;
import org.lflang.lf.Element;
import org.lflang.lf.Expression;
import org.lflang.lf.Host;
import org.lflang.lf.IPV4Host;
import org.lflang.lf.IPV6Host;
import org.lflang.lf.Import;
import org.lflang.lf.ImportedReactor;
import org.lflang.lf.Initializer;
import org.lflang.lf.Input;
import org.lflang.lf.Instantiation;
import org.lflang.lf.KeyValuePair;
import org.lflang.lf.KeyValuePairs;
import org.lflang.lf.Literal;
import org.lflang.lf.Method;
import org.lflang.lf.MethodArgument;
import org.lflang.lf.Mode;
import org.lflang.lf.Model;
import org.lflang.lf.NamedHost;
import org.lflang.lf.Output;
import org.lflang.lf.Parameter;
import org.lflang.lf.ParameterReference;
import org.lflang.lf.Port;
import org.lflang.lf.Preamble;
import org.lflang.lf.Reaction;
import org.lflang.lf.Reactor;
import org.lflang.lf.ReactorDecl;
import org.lflang.lf.STP;
import org.lflang.lf.Serializer;
import org.lflang.lf.StateVar;
import org.lflang.lf.TargetDecl;
import org.lflang.lf.Time;
import org.lflang.lf.Timer;
import org.lflang.lf.TriggerRef;
import org.lflang.lf.Type;
import org.lflang.lf.TypeParm;
import org.lflang.lf.TypedVariable;
import org.lflang.lf.VarRef;
import org.lflang.lf.Variable;
import org.lflang.lf.Visibility;
import org.lflang.lf.WidthSpec;
import org.lflang.lf.WidthTerm;
import org.lflang.lf.util.LfSwitch;
import org.lflang.util.StringUtil;

/**
 * Switch class for converting AST nodes to their textual representation as it would appear in LF
 * code.
 */
public class ToLf extends LfSwitch<MalleableString> {

  private static final Pattern KEEP_FORMAT_COMMENT =
      Pattern.compile("\\s*(//|#)\\s*keep-format\\s*");

  /// public instance initialized when loading the class
  public static final ToLf instance = new ToLf();

  // private constructor
  private ToLf() {
    super();
  }

  @Override
  public MalleableString caseArraySpec(ArraySpec spec) {
    if (spec.isOfVariableLength()) return MalleableString.anyOf("[]");
    return list("", "[", "]", false, false, spec.getLength());
  }

  @Override
  public MalleableString doSwitch(EObject eObject) {
    ICompositeNode node = NodeModelUtils.findActualNodeFor(eObject);
    var ancestorComments = getAncestorComments(node);
    Predicate<INode> doesNotBelongToAncestor = n -> !ancestorComments.contains(n);
    List<String> followingComments =
        getFollowingComments(node, ASTUtils.sameLine(node).and(doesNotBelongToAncestor)).toList();
    var previous = getNextCompositeSibling(node, INode::getPreviousSibling);
    Predicate<INode> doesNotBelongToPrevious =
        doesNotBelongToAncestor.and(
            previous == null ? n -> true : ASTUtils.sameLine(previous).negate());
    Stream<String> precedingComments =
        ASTUtils.getPrecedingComments(node, doesNotBelongToPrevious).map(String::strip);
    Collection<String> allComments = new ArrayList<>();
    precedingComments.forEachOrdered(allComments::add);
    getContainedComments(node).stream()
        .filter(doesNotBelongToAncestor)
        .map(INode::getText)
        .forEachOrdered(allComments::add);
    allComments.addAll(followingComments);
    if (allComments.stream().anyMatch(s -> KEEP_FORMAT_COMMENT.matcher(s).matches())) {
      return MalleableString.anyOf(StringUtil.trimCodeBlock(node.getText(), 0))
          .addComments(followingComments.stream());
    }
    return super.doSwitch(eObject).addComments(allComments.stream());
  }

  /** Return all comments contained by ancestors of {@code node} that belong to said ancestors. */
  static Set<INode> getAncestorComments(INode node) {
    Set<INode> ancestorComments = new HashSet<>();
    for (ICompositeNode ancestor = node.getParent();
        ancestor != null;
        ancestor = ancestor.getParent()) {
      ancestorComments.addAll(getContainedComments(ancestor));
      ASTUtils.getPrecedingCommentNodes(ancestor, u -> true).forEachOrdered(ancestorComments::add);
    }
    return ancestorComments;
  }

  /**
   * Return the next composite sibling of {@code node}, as given by sequential application of {@code
   * getNextSibling}.
   */
  static ICompositeNode getNextCompositeSibling(INode node, Function<INode, INode> getNextSibling) {
    INode sibling = node;
    while ((sibling = getNextSibling.apply(sibling)) != null) {
      if (sibling instanceof ICompositeNode compositeSibling && !sibling.getText().isBlank())
        return compositeSibling;
    }
    return null;
  }

  /**
   * Return the siblings following {@code node} up to (and not including) the next non-leaf sibling.
   */
  private static Stream<INode> getFollowingNonCompositeSiblings(ICompositeNode node) {
    INode sibling = node;
    List<INode> ret = new ArrayList<>();
    while ((sibling = sibling.getNextSibling()) != null && !(sibling instanceof ICompositeNode)) {
      ret.add(sibling);
    }
    return ret.stream();
  }

  /**
   * Return comments that follow {@code node} in the source code and that either satisfy {@code
   * filter} or that cannot belong to any following sibling of {@code node}.
   */
  private static Stream<String> getFollowingComments(ICompositeNode node, Predicate<INode> filter) {
    ICompositeNode sibling = getNextCompositeSibling(node, INode::getNextSibling);
    Stream<String> followingSiblingComments =
        getFollowingNonCompositeSiblings(node).filter(ASTUtils::isComment).map(INode::getText);
    if (sibling == null) return followingSiblingComments;
    return Stream.concat(followingSiblingComments, ASTUtils.getPrecedingComments(sibling, filter));
  }

  /**
   * Return comments contained by {@code node} that logically belong to this node (and not to any of
   * its children).
   */
  private static List<INode> getContainedComments(INode node) {
    ArrayList<INode> ret = new ArrayList<>();
    boolean inSemanticallyInsignificantLeadingRubbish = true;
    for (INode child : node.getAsTreeIterable()) {
      if (!inSemanticallyInsignificantLeadingRubbish && ASTUtils.isComment(child)) {
        ret.add(child);
      } else if (!(child instanceof ICompositeNode) && !child.getText().isBlank()) {
        inSemanticallyInsignificantLeadingRubbish = false;
      }
      if (!(child instanceof ICompositeNode)
          && (child.getText().contains("\n") || child.getText().contains("\r"))
          && !inSemanticallyInsignificantLeadingRubbish) {
        break;
      }
    }
    return ret;
  }

  @Override
<<<<<<< HEAD
  public MalleableString caseCodeExpr(CodeExpr object) {
    return caseCode(object.getCode());
  }

  @Override
=======
>>>>>>> 379b2628
  public MalleableString caseCode(Code code) {
    String content =
        ToText.instance
            .doSwitch(code)
            .lines()
            .map(String::stripTrailing)
            .collect(Collectors.joining("\n"));
    MalleableString singleLineRepresentation =
        MalleableString.anyOf(String.format("{= %s =}", content.strip()));
    MalleableString multilineRepresentation =
        new Builder()
            .append(String.format("{=%n"))
            .append(MalleableString.anyOf(content).indent())
            .append(String.format("%n=}"))
            .get();
    if (content.lines().count() > 1 || content.contains("#") || content.contains("//")) {
      return multilineRepresentation;
    }
    return MalleableString.anyOf(singleLineRepresentation, multilineRepresentation);
  }

  @Override
  public MalleableString caseHost(Host host) {
    Builder msb = new Builder();
    if (!StringExtensions.isNullOrEmpty(host.getUser())) {
      msb.append(host.getUser()).append("@");
    }
    if (!StringExtensions.isNullOrEmpty(host.getAddr())) {
      msb.append(host.getAddr());
    }
    if (host.getPort() != 0) {
      msb.append(":").append(host.getPort());
    }
    return msb.get();
  }

  @Override
  public MalleableString caseLiteral(Literal l) {
    // STRING | CHAR_LIT | SignedFloat | SignedInt | Boolean
    return MalleableString.anyOf(l.getLiteral());
  }

  @Override
  public MalleableString caseParameterReference(ParameterReference p) {
    // parameter=[Parameter]
    return MalleableString.anyOf(p.getParameter().getName());
  }

  @Override
  public MalleableString caseAttribute(Attribute object) {
    // '@' attrName=ID ('(' (attrParms+=AttrParm (',' attrParms+=AttrParm)* ','?)? ')')?
    var builder = new Builder().append("@").append(object.getAttrName());
    if (object.getAttrParms() != null) {
      builder.append(list(true, object.getAttrParms()));
    }
    return builder.get();
  }

  @Override
  public MalleableString caseAttrParm(AttrParm object) {
    // (name=ID '=')? value=AttrParmValue;
    var builder = new Builder();
    if (object.getName() != null) builder.append(object.getName()).append(" = ");
    return builder.append(object.getValue()).get();
  }

  @Override
  public MalleableString caseTime(Time t) {
    // (interval=INT unit=TimeUnit)
    return MalleableString.anyOf(ASTUtils.toTimeValue(t).toString());
  }

  @Override
  public MalleableString caseType(Type type) {
    // time?='time' (arraySpec=ArraySpec)?
    // | id=DottedName ('<' typeParms+=Type (',' typeParms+=Type)* '>')? (stars+='*')*
    //     (arraySpec=ArraySpec)?
    // | code=Code
    if (type.getCode() != null) return doSwitch(type.getCode());
    Builder msb = new Builder();
    if (type.isTime()) {
      msb.append("time");
    } else if (type.getId() != null) {
      msb.append(type.getId()); // TODO: Multiline dottedName?
      if (type.getTypeParms() != null) {
        msb.append(list(", ", "<", ">", true, false, type.getTypeParms()));
      }
      msb.append("*".repeat(type.getStars().size()));
    }
    if (type.getArraySpec() != null) msb.append(doSwitch(type.getArraySpec()));
    return msb.get();
  }

  @Override
  public MalleableString caseTypeParm(TypeParm t) {
    // literal=TypeExpr | code=Code
    return MalleableString.anyOf(
        !StringExtensions.isNullOrEmpty(t.getLiteral())
            ? MalleableString.anyOf(t.getLiteral())
            : doSwitch(t.getCode()));
  }

  @Override
  public MalleableString caseVarRef(VarRef v) {
    // variable=[Variable] | container=[Instantiation] '.' variable=[Variable]
    // | interleaved?='interleaved' '(' (variable=[Variable] | container=[Instantiation] '.'
    //     variable=[Variable]) ')'
    if (!v.isInterleaved()) return MalleableString.anyOf(ToText.instance.doSwitch(v));
    return new Builder()
        .append("interleaved ")
        .append(list(false, ToText.instance.doSwitch(v)))
        .get();
  }

  @Override
  public MalleableString caseModel(Model object) {
    // target=TargetDecl
    // (imports+=Import)*
    // (preambles+=Preamble)*
    // (reactors+=Reactor)+
    Builder msb = new Builder();
    msb.append(doSwitch(object.getTarget())).append("\n".repeat(2));
    object.getImports().forEach(i -> msb.append(doSwitch(i)).append("\n"));
    if (!object.getImports().isEmpty()) msb.append("\n");
    object.getPreambles().forEach(p -> msb.append(doSwitch(p)).append("\n".repeat(2)));
    msb.append(
            object.getReactors().stream().map(this::doSwitch).collect(new Joiner("\n".repeat(2))))
        .append("\n");
    return msb.get();
  }

  @Override
  public MalleableString caseImport(Import object) {
    // 'import' reactorClasses+=ImportedReactor (',' reactorClasses+=ImportedReactor)*
    //     'from' importURI=STRING ';'?
    // TODO: Break this. Break string, break at whitespace outside the string.
    return new Builder()
        .append("import ")
        // TODO: This is a place where we can use conditional parentheses.
        .append(list(", ", "", "", false, true, object.getReactorClasses()))
        .append(" from \"")
        .append(object.getImportURI())
        .append("\"")
        .get();
  }

  @Override
  public MalleableString caseReactorDecl(ReactorDecl object) {
    // Reactor | ImportedReactor
    return defaultCase(object);
  }

  @Override
  public MalleableString caseImportedReactor(ImportedReactor object) {
    // reactorClass=[Reactor] ('as' name=ID)?
    if (object.getName() != null) {
      return MalleableString.anyOf(
          String.format("%s as %s", object.getReactorClass().getName(), object.getName()));
    }
    return MalleableString.anyOf(object.getReactorClass().getName());
  }

  @Override
  public MalleableString caseReactor(Reactor object) {
    // {Reactor} ((federated?='federated' | main?='main')? & realtime?='realtime'?)
    //     'reactor' (name=ID)?
    // ('<' typeParms+=TypeParm (',' typeParms+=TypeParm)* '>')?
    // ('(' parameters+=Parameter (',' parameters+=Parameter)* ')')?
    // ('at' host=Host)?
    // ('extends' (superClasses+=[ReactorDecl] (',' superClasses+=[ReactorDecl])*))?
    // '{'
    // (     (preambles+=Preamble)
    //     | (stateVars+=StateVar)
    //     | (methods+=Method)
    //     | (inputs+=Input)
    //     | (outputs+=Output)
    //     | (timers+=Timer)
    //     | (actions+=Action)
    //     | (instantiations+=Instantiation)
    //     | (connections+=Connection)
    //     | (reactions+=Reaction)
    //     | (modes+=Mode)
    //     | (mutations+=Mutation)
    // )* '}'
    Builder msb = new Builder();
    addAttributes(msb, object::getAttributes);
    msb.append(reactorHeader(object));
    MalleableString smallFeatures =
        indentedStatements(
            List.of(
                object.getPreambles(),
                object.getInputs(),
                object.getOutputs(),
                object.getTimers(),
                object.getActions(),
                object.getInstantiations(),
                object.getConnections(),
                object.getStateVars()),
            false);
    MalleableString bigFeatures =
        indentedStatements(
            List.of(object.getReactions(), object.getMethods(), object.getModes()), true);
    msb.append(smallFeatures);
    if (!smallFeatures.isEmpty() && !bigFeatures.isEmpty()) {
      msb.append("\n".repeat(1));
    }
    msb.append(bigFeatures);
    msb.append("}");
    return msb.get();
  }

  /** Return the signature of the given reactor. */
  private MalleableString reactorHeader(Reactor object) {
    Builder msb = new Builder();
    if (object.isFederated()) msb.append("federated ");
    if (object.isMain()) msb.append("main ");
    if (object.isRealtime()) msb.append("realtime ");
    msb.append("reactor");
    if (object.getName() != null) msb.append(" ").append(object.getName());
    msb.append(list(", ", "<", ">", true, false, object.getTypeParms()));
    msb.append(list(true, object.getParameters()));
    if (object.getHost() != null) msb.append(" at ").append(doSwitch(object.getHost()));
    if (object.getSuperClasses() != null && !object.getSuperClasses().isEmpty()) {
      msb.append(
              MalleableString.anyOf(" extends "),
              new Builder()
                  .append("\n")
                  .append(MalleableString.anyOf("extends ").indent().indent())
                  .get())
          .append(
              object.getSuperClasses().stream()
                  .map(ReactorDecl::getName)
                  .collect(Collectors.joining(", ")));
    }
    msb.append(String.format(" {%n"));
    return msb.get();
  }

  @Override
  public MalleableString caseTargetDecl(TargetDecl object) {
    // 'target' name=ID (config=KeyValuePairs)? ';'?
    Builder msb = new Builder();
    msb.append("target ").append(object.getName());
    if (object.getConfig() != null && !object.getConfig().getPairs().isEmpty()) {
      msb.append(" ").append(doSwitch(object.getConfig()));
    }
    return msb.get();
  }

  @Override
  public MalleableString caseStateVar(StateVar object) {
    // 'state' name=ID (
    //     (':' (type=Type))?
    //     ((parens+='(' (init+=Expression (','  init+=Expression)*)? parens+=')')
    //         | (braces+='{' (init+=Expression (','  init+=Expression)*)? braces+='}')
    //     )?
    // ) ';'?
    Builder msb = new Builder();
    addAttributes(msb, object::getAttributes);
<<<<<<< HEAD
    if (object.isReset()) {
      msb.append("reset ");
    }
    msb.append("state ").append(object.getName());
    msb.append(typeAnnotationFor(object.getType()));
    msb.append(initializer(object.getInit(), true));
=======
    if (object.isReset()) msb.append("reset ");
    msb.append("state ").append(object.getName());
    msb.append(typeAnnotationFor(object.getType()));
    if (!object.getParens().isEmpty()) msb.append(list(true, object.getInit()));
    if (!object.getBraces().isEmpty()) {
      msb.append(list(", ", "{", "}", true, false, object.getInit()));
    }
>>>>>>> 379b2628
    return msb.get();
  }

  @Override
  public MalleableString caseMethod(Method object) {
    // const?='const'? 'method' name=ID
    // '(' (arguments+=MethodArgument (',' arguments+=MethodArgument)*)? ')'
    // (':' return=Type)?
    // code=Code
    // ';'?
    Builder msb = new Builder();
    if (object.isConst()) msb.append("const ");
    msb.append("method ").append(object.getName());
    msb.append(list(false, object.getArguments()));
    msb.append(typeAnnotationFor(object.getReturn()))
        .append(" ")
        .append(doSwitch(object.getCode()));
    return msb.get();
  }

  @Override
  public MalleableString caseMethodArgument(MethodArgument object) {
    // name=ID (':' type=Type)?
    return new Builder().append(object.getName()).append(typeAnnotationFor(object.getType())).get();
  }

  @Override
  public MalleableString caseInput(Input object) {
    // mutable?='mutable'? 'input' (widthSpec=WidthSpec)? name=ID (':' type=Type)? ';'?
    Builder msb = new Builder();
    addAttributes(msb, object::getAttributes);
    if (object.isMutable()) msb.append("mutable ");
    msb.append("input");
    if (object.getWidthSpec() != null) msb.append(doSwitch(object.getWidthSpec()));
    msb.append(" ").append(object.getName()).append(typeAnnotationFor(object.getType()));
    return msb.get();
  }

  @Override
  public MalleableString caseOutput(Output object) {
    // 'output' (widthSpec=WidthSpec)? name=ID (':' type=Type)? ';'?
    Builder msb = new Builder();
    addAttributes(msb, object::getAttributes);
    msb.append("output");
    if (object.getWidthSpec() != null) msb.append(doSwitch(object.getWidthSpec()));
    msb.append(" ").append(object.getName());
    msb.append(typeAnnotationFor(object.getType()));
    return msb.get();
  }

  @Override
  public MalleableString caseTimer(Timer object) {
    // 'timer' name=ID ('(' offset=Expression (',' period=Expression)? ')')? ';'?
    var builder = new Builder();
    addAttributes(builder, object::getAttributes);
    return builder
        .append("timer ")
        .append(object.getName())
        .append(list(true, object.getOffset(), object.getPeriod()))
        .get();
  }

  @Override
  public MalleableString caseMode(Mode object) {
    // {Mode} (initial?='initial')? 'mode' (name=ID)?
    // '{' (
    //     (stateVars+=StateVar) |
    //     (timers+=Timer) |
    //     (actions+=Action) |
    //     (instantiations+=Instantiation) |
    //     (connections+=Connection) |
    //     (reactions+=Reaction)
    // )* '}'
    Builder msb = new Builder();
    if (object.isInitial()) msb.append("initial ");
    msb.append("mode ");
    if (object.getName() != null) msb.append(object.getName()).append(" ");
    msb.append(String.format("{%n"));
    msb.append(
        indentedStatements(
            List.of(
                object.getStateVars(),
                object.getTimers(),
                object.getActions(),
                object.getInstantiations(),
                object.getConnections()),
            false));
    msb.append(indentedStatements(List.of(object.getReactions()), true));
    msb.append("}");
    return msb.get();
  }

  @Override
  public MalleableString caseAction(Action object) {
    // (origin=ActionOrigin)? 'action' name=ID
    // ('(' minDelay=Expression (',' minSpacing=Expression (',' policy=STRING)? )? ')')?
    // (':' type=Type)? ';'?
    Builder msb = new Builder();
    addAttributes(msb, object::getAttributes);
    if (object.getOrigin() != null) msb.append(object.getOrigin().getLiteral()).append(" ");
    return msb.append("action ")
        .append(object.getName())
        .append(
            list(
                true,
                object.getMinDelay(),
                object.getMinSpacing(),
                object.getPolicy() != null ? String.format("\"%s\"", object.getPolicy()) : null))
        .append(typeAnnotationFor(object.getType()))
        .get();
  }

  @Override
  public MalleableString caseReaction(Reaction object) {
    // ('reaction')
    // ('(' (triggers+=TriggerRef (',' triggers+=TriggerRef)*)? ')')?
    // (sources+=VarRef (',' sources+=VarRef)*)?
    // ('->' effects+=VarRefOrModeTransition (',' effects+=VarRefOrModeTransition)*)?
    // code=Code
    // (stp=STP)?
    // (deadline=Deadline)?
    Builder msb = new Builder();
    addAttributes(msb, object::getAttributes);
    if (object.isMutation()) {
      msb.append("mutation");
    } else {
      msb.append("reaction");
    }
    msb.append(list(true, object.getTriggers()));
    msb.append(list(", ", " ", "", true, false, object.getSources()));
    if (!object.getEffects().isEmpty()) {
      List<Mode> allModes = ASTUtils.allModes(ASTUtils.getEnclosingReactor(object));
      msb.append(" -> ", " ->\n")
          .append(
              object.getEffects().stream()
                  .map(
                      varRef ->
                          (allModes.stream()
                                  .anyMatch(
                                      m -> m.getName().equals(varRef.getVariable().getName())))
                              ? new Builder()
                                  .append(varRef.getTransition())
                                  .append("(")
                                  .append(doSwitch(varRef))
                                  .append(")")
                                  .get()
                              : doSwitch(varRef))
                  .collect(new Joiner(", ")));
    }
    msb.append(" ").append(doSwitch(object.getCode()));
    if (object.getStp() != null) msb.append(" ").append(doSwitch(object.getStp()));
    if (object.getDeadline() != null) msb.append(" ").append(doSwitch(object.getDeadline()));
    return msb.get();
  }

  @Override
  public MalleableString caseTriggerRef(TriggerRef object) {
    // BuiltinTriggerRef | VarRef
    throw new UnsupportedOperationException(
        "TriggerRefs are BuiltinTriggerRefs or VarRefs, so the methods "
            + "corresponding to those types should be invoked instead.");
  }

  @Override
  public MalleableString caseBuiltinTriggerRef(BuiltinTriggerRef object) {
    // type = BuiltinTrigger
    return MalleableString.anyOf(object.getType().getLiteral());
  }

  @Override
  public MalleableString caseDeadline(Deadline object) {
    // 'deadline' '(' delay=Expression ')' code=Code
    return handler(object, "deadline", Deadline::getDelay, Deadline::getCode);
  }

  @Override
  public MalleableString caseSTP(STP object) {
    // 'STP' '(' value=Expression ')' code=Code
    return handler(object, "STP", STP::getValue, STP::getCode);
  }

  private <T extends EObject> MalleableString handler(
      T object, String name, Function<T, Expression> getTrigger, Function<T, Code> getCode) {
    return new Builder()
        .append(name)
        .append(list(false, getTrigger.apply(object)))
        .append(" ")
        .append(doSwitch(getCode.apply(object)))
        .get();
  }

  @Override
  public MalleableString casePreamble(Preamble object) {
    // (visibility=Visibility)? 'preamble' code=Code
    Builder msb = new Builder();
    if (object.getVisibility() != null && object.getVisibility() != Visibility.NONE) {
      msb.append(object.getVisibility().getLiteral()).append(" ");
    }
    return msb.append("preamble ").append(doSwitch(object.getCode())).get();
  }

  @Override
  public MalleableString caseInstantiation(Instantiation object) {
    // name=ID '=' 'new' (widthSpec=WidthSpec)?
    // reactorClass=[ReactorDecl] ('<' typeParms+=TypeParm (',' typeParms+=TypeParm)* '>')? '('
    // (parameters+=Assignment (',' parameters+=Assignment)*)?
    // ')' ('at' host=Host)? ';'?;
    Builder msb = new Builder();
    msb.append(object.getName()).append(" = new");
    if (object.getWidthSpec() != null) msb.append(doSwitch(object.getWidthSpec()));
    msb.append(" ").append(object.getReactorClass().getName());
    msb.append(list(", ", "<", ">", true, false, object.getTypeParms()));
    msb.append(list(false, object.getParameters()));
    // TODO: Delete the following case when the corresponding feature is removed
    if (object.getHost() != null) msb.append(" at ").append(doSwitch(object.getHost()));
    return msb.get();
  }

  @Override
  public MalleableString caseConnection(Connection object) {
    // ((leftPorts += VarRef (',' leftPorts += VarRef)*)
    //     | ( '(' leftPorts += VarRef (',' leftPorts += VarRef)* ')' iterated ?= '+'?))
    // ('->' | physical?='~>')
    // rightPorts += VarRef (',' rightPorts += VarRef)*
    //     ('after' delay=Expression)?
    // (serializer=Serializer)?
    // ';'?
    Builder msb = new Builder();
<<<<<<< HEAD
    if (object.isIterated()) {
      msb.append(list(false, object.getLeftPorts())).append("+");
    } else {
      msb.append(
=======
    Builder left = new Builder();
    Builder right = new Builder();
    if (object.isIterated()) {
      left.append(list(false, object.getLeftPorts())).append("+");
    } else {
      left.append(
>>>>>>> 379b2628
          object.getLeftPorts().stream().map(this::doSwitch).collect(new Joiner(", ")),
          object.getLeftPorts().stream()
              .map(this::doSwitch)
              .collect(new Joiner(String.format(",%n"))));
    }
<<<<<<< HEAD
    msb.append("", MalleableString.anyOf("\n").indent());
    msb.append(object.isPhysical() ? " ~>" : " ->");
    msb.append(minimallyDelimitedList(object.getRightPorts()));
=======
    String arrow = object.isPhysical() ? "~>" : "->";
    right.append(minimallyDelimitedList(object.getRightPorts()));
    msb.append(
        MalleableString.anyOf(
            new Builder()
                .append(left.get())
                .append(MalleableString.anyOf(" " + arrow))
                .append(right.get())
                .get(),
            new Builder()
                .append(left.get())
                .append(MalleableString.anyOf("\n" + arrow).indent())
                .append(right.get())
                .get()));
>>>>>>> 379b2628
    if (object.getDelay() != null) msb.append(" after ").append(doSwitch(object.getDelay()));
    if (object.getSerializer() != null) {
      msb.append(" ").append(doSwitch(object.getSerializer()));
    }
    return msb.get();
  }

  private MalleableString minimallyDelimitedList(List<? extends EObject> items) {
    return MalleableString.anyOf(
        list(", ", " ", "", true, true, items),
        new Builder()
            .append(String.format("%n"))
            .append(list(String.format(",%n"), "", "", true, true, items).indent())
            .get());
  }

  @Override
  public MalleableString caseSerializer(Serializer object) {
    // 'serializer' type=STRING
    return new Builder().append("serializer \"").append(object.getType()).append("\"").get();
  }

  @Override
  public MalleableString caseKeyValuePairs(KeyValuePairs object) {
    // {KeyValuePairs} '{' (pairs+=KeyValuePair (',' (pairs+=KeyValuePair))* ','?)? '}'
    if (object.getPairs().isEmpty()) return MalleableString.anyOf("");
    return new Builder()
        .append("{\n")
        .append(list(",\n", "", "\n", true, true, object.getPairs()).indent())
        .append("}")
        .get();
  }

  @Override
  public MalleableString caseKeyValuePair(KeyValuePair object) {
    // name=Kebab ':' value=Element
    return new Builder()
        .append(object.getName())
        .append(": ")
        .append(doSwitch(object.getValue()))
        .get();
  }

  @Override
  public MalleableString caseArray(Array object) {
    // '[' elements+=Element (',' (elements+=Element))* ','? ']'
    return list(", ", "[", "]", false, false, object.getElements());
  }

  @Override
  public MalleableString caseElement(Element object) {
    // keyvalue=KeyValuePairs
    // | array=Array
    // | literal=Literal
    // | (time=INT unit=TimeUnit)
    // | id=Path
    if (object.getKeyvalue() != null) return doSwitch(object.getKeyvalue());
    if (object.getArray() != null) return doSwitch(object.getArray());
    if (object.getLiteral() != null) return MalleableString.anyOf(object.getLiteral());
    if (object.getId() != null) return MalleableString.anyOf(object.getId());
    if (object.getUnit() != null)
      return MalleableString.anyOf(String.format("%d %s", object.getTime(), object.getUnit()));
    return MalleableString.anyOf(String.valueOf(object.getTime()));
  }

  @Override
  public MalleableString caseTypedVariable(TypedVariable object) {
    // Port | Action
    return defaultCase(object);
  }

  @Override
  public MalleableString caseVariable(Variable object) {
    // TypedVariable | Timer | Mode
    return defaultCase(object);
  }

  @Override
  public MalleableString caseAssignment(Assignment object) {
    // (lhs=[Parameter] (
    //     (equals='=' rhs+=Expression)
    //     | ((equals='=')? (
    //         parens+='(' (rhs+=Expression (',' rhs+=Expression)*)? parens+=')'
    //         | braces+='{' (rhs+=Expression (',' rhs+=Expression)*)? braces+='}'))
    // ));
    Builder msb = new Builder();
    msb.append(object.getLhs().getName());
<<<<<<< HEAD
    if (object.getEquals() != null) {
      msb.append(" = ");
    }
    msb.append(initializer(object.getRhs(), false));
    return msb.get();
  }

  @Override
  public MalleableString caseInitializer(Initializer object) {
    return initializer(object, false);
  }

  private MalleableString initializer(Initializer init, boolean nothingIfEmpty) {
    if (init == null) {
      return MalleableString.anyOf("");
    }
    String prefix;
    String suffix;
    if (init.isBraces()) {
      prefix = "{";
      suffix = "}";
    } else if (init.isParens()) {
      prefix = "(";
      suffix = ")";
    } else {
      // unparenthesized parameter assignment.
      prefix = suffix = "";
    }
    return list(", ", prefix, suffix, nothingIfEmpty, false, init.getExprs());
=======
    if (object.getEquals() != null) msb.append(" = ");
    String prefix = "";
    String suffix = "";
    if (!object.getParens().isEmpty()) {
      prefix = "(";
      suffix = ")";
    } else if (!object.getBraces().isEmpty()) {
      prefix = "{";
      suffix = "}";
    }
    msb.append(list(", ", prefix, suffix, false, prefix.isBlank(), object.getRhs()));
    return msb.get();
>>>>>>> 379b2628
  }

  @Override
  public MalleableString caseParameter(Parameter object) {
    // name=ID (':' (type=Type))?
    // ((parens+='(' (init+=Expression (','  init+=Expression)*)? parens+=')')
    // | (braces+='{' (init+=Expression (','  init+=Expression)*)? braces+='}')
    // )?
    var builder = new Builder();
    addAttributes(builder, object::getAttributes);
    return builder
        .append(object.getName())
        .append(typeAnnotationFor(object.getType()))
<<<<<<< HEAD
        .append(initializer(object.getInit(), true))
=======
        .append(
            list(
                ", ",
                object.getBraces().isEmpty() ? "(" : "{",
                object.getBraces().isEmpty() ? ")" : "}",
                true,
                false,
                object.getInit()))
>>>>>>> 379b2628
        .get();
  }

  @Override
  public MalleableString caseExpression(Expression object) {
    // {Literal} literal = Literal
    // | Time
    // | ParameterReference
    // | Code
    return defaultCase(object);
  }

  @Override
  public MalleableString casePort(Port object) {
    // Input | Output
    return defaultCase(object);
  }

  @Override
  public MalleableString caseWidthSpec(WidthSpec object) {
    // ofVariableLength?='[]' | '[' (terms+=WidthTerm) ('+' terms+=WidthTerm)* ']';
    if (object.isOfVariableLength()) return MalleableString.anyOf("[]");
    return list(" + ", "[", "]", false, false, object.getTerms());
  }

  @Override
  public MalleableString caseWidthTerm(WidthTerm object) {
    // width=INT
    // | parameter=[Parameter]
    // | 'widthof(' port=VarRef ')'
    // | code=Code;
    if (object.getWidth() != 0) {
      return MalleableString.anyOf(object.getWidth());
    } else if (object.getParameter() != null) {
      return MalleableString.anyOf(object.getParameter().getName());
    } else if (object.getPort() != null) {
      return new Builder().append("widthof").append(list(false, object.getPort())).get();
    } else if (object.getCode() != null) {
      return doSwitch(object.getCode());
    }
    throw new IllegalArgumentException("A WidthTerm should not be totally nullish/zeroish.");
  }

  @Override
  public MalleableString caseIPV4Host(IPV4Host object) {
    // (user=Kebab '@')? addr=IPV4Addr (':' port=INT)?
    return caseHost(object);
  }

  @Override
  public MalleableString caseIPV6Host(IPV6Host object) {
    // ('[' (user=Kebab '@')? addr=IPV6Addr ']' (':' port=INT)?)
    return caseHost(object);
  }

  @Override
  public MalleableString caseNamedHost(NamedHost object) {
    // (user=Kebab '@')? addr=HostName (':' port=INT)?
    return caseHost(object);
  }

  @Override
  public MalleableString defaultCase(EObject object) {
    throw new UnsupportedOperationException(
        String.format(
            "ToText has no case for %s or any of its supertypes, or it does have such a case, but "
                + "the return value of that case was null.",
            object.getClass().getName()));
  }

  /**
   * Represent the given EList as a string.
   *
   * @param suffix The token marking the end of the list.
   * @param separator The separator separating elements of the list.
   * @param prefix The token marking the start of the list.
   * @param nothingIfEmpty Whether the result should be simplified to the empty string as opposed to
   *     just the prefix and suffix.
   * @param whitespaceRigid Whether any whitespace appearing in the
   */
  private <E extends EObject> MalleableString list(
      String separator,
      String prefix,
      String suffix,
      boolean nothingIfEmpty,
      boolean whitespaceRigid,
      List<E> items) {
    return list(
        separator,
        prefix,
        suffix,
        nothingIfEmpty,
        whitespaceRigid,
        (Object[]) items.toArray(EObject[]::new));
  }

  private MalleableString list(
      String separator,
      String prefix,
      String suffix,
      boolean nothingIfEmpty,
      boolean whitespaceRigid,
      Object... items) {
    if (nothingIfEmpty && Arrays.stream(items).allMatch(Objects::isNull)) {
      return MalleableString.anyOf("");
    }
    MalleableString rigid =
        Arrays.stream(items)
            .sequential()
            .filter(Objects::nonNull)
            .map(
                it -> {
                  if (it instanceof MalleableString ms) return ms;
                  if (it instanceof EObject eObject) return doSwitch(eObject);
                  return MalleableString.anyOf(Objects.toString(it));
                })
            .collect(new Joiner(separator, prefix, suffix));
    if (whitespaceRigid) return rigid;
    return MalleableString.anyOf(
        rigid,
        new Builder()
            .append(prefix.stripTrailing() + "\n")
            .append(list(separator.strip() + "\n", "", "\n", nothingIfEmpty, true, items).indent())
            .append(suffix.stripLeading())
            .get());
  }

  private <E extends EObject> MalleableString list(boolean nothingIfEmpty, EList<E> items) {
    return list(", ", "(", ")", nothingIfEmpty, false, items);
  }

  private MalleableString list(boolean nothingIfEmpty, Object... items) {
    return list(", ", "(", ")", nothingIfEmpty, false, items);
  }

  private MalleableString typeAnnotationFor(Type type) {
    if (type == null) return MalleableString.anyOf("");
    return new Builder().append(": ").append(doSwitch(type)).get();
  }

  private void addAttributes(Builder builder, Supplier<EList<? extends EObject>> getAttributes) {
    if (getAttributes.get() == null) return;
    for (var attribute : getAttributes.get()) {
      builder.append(doSwitch(attribute)).append("\n");
    }
  }

  /**
   * Represent a list of groups of statements.
   *
   * @param statementListList A list of groups of statements.
   * @param forceWhitespace Whether to force a line of vertical whitespace regardless of textual
   *     input
   * @return A string representation of {@code statementListList}.
   */
  private MalleableString indentedStatements(
      List<EList<? extends EObject>> statementListList, boolean forceWhitespace) {
    var sorted =
        statementListList.stream()
            .flatMap(List::stream)
            .sorted(Comparator.comparing(object -> NodeModelUtils.getNode(object).getStartLine()))
            .toList();
    if (sorted.isEmpty()) return MalleableString.anyOf("");
    var ret = new Builder();
    var first = true;
    for (var object : sorted) {
      if (!first) {
        INode node = NodeModelUtils.getNode(object);
        StringBuilder leadingText = new StringBuilder();
        if (!forceWhitespace) {
          for (INode n : node.getAsTreeIterable()) {
            if (n instanceof ICompositeNode) continue;
            if (!ASTUtils.isComment(n) && !n.getText().isBlank()) break;
            leadingText.append(n.getText());
          }
        }
        boolean hasLeadingBlankLines =
            leadingText.toString().lines().skip(1).filter(String::isBlank).count() > 1;
        ret.append("\n".repeat(forceWhitespace || hasLeadingBlankLines ? 2 : 1));
      }
      ret.append(doSwitch(object));
      first = false;
    }
    return ret.append("\n").get().indent();
  }
}<|MERGE_RESOLUTION|>--- conflicted
+++ resolved
@@ -200,14 +200,11 @@
   }
 
   @Override
-<<<<<<< HEAD
   public MalleableString caseCodeExpr(CodeExpr object) {
     return caseCode(object.getCode());
   }
 
   @Override
-=======
->>>>>>> 379b2628
   public MalleableString caseCode(Code code) {
     String content =
         ToText.instance
@@ -467,22 +464,13 @@
     // ) ';'?
     Builder msb = new Builder();
     addAttributes(msb, object::getAttributes);
-<<<<<<< HEAD
     if (object.isReset()) {
       msb.append("reset ");
     }
     msb.append("state ").append(object.getName());
     msb.append(typeAnnotationFor(object.getType()));
     msb.append(initializer(object.getInit(), true));
-=======
-    if (object.isReset()) msb.append("reset ");
-    msb.append("state ").append(object.getName());
-    msb.append(typeAnnotationFor(object.getType()));
-    if (!object.getParens().isEmpty()) msb.append(list(true, object.getInit()));
-    if (!object.getBraces().isEmpty()) {
-      msb.append(list(", ", "{", "}", true, false, object.getInit()));
-    }
->>>>>>> 379b2628
+
     return msb.get();
   }
 
@@ -711,29 +699,20 @@
     // (serializer=Serializer)?
     // ';'?
     Builder msb = new Builder();
-<<<<<<< HEAD
-    if (object.isIterated()) {
-      msb.append(list(false, object.getLeftPorts())).append("+");
-    } else {
-      msb.append(
-=======
     Builder left = new Builder();
     Builder right = new Builder();
     if (object.isIterated()) {
       left.append(list(false, object.getLeftPorts())).append("+");
     } else {
       left.append(
->>>>>>> 379b2628
           object.getLeftPorts().stream().map(this::doSwitch).collect(new Joiner(", ")),
           object.getLeftPorts().stream()
               .map(this::doSwitch)
               .collect(new Joiner(String.format(",%n"))));
     }
-<<<<<<< HEAD
     msb.append("", MalleableString.anyOf("\n").indent());
     msb.append(object.isPhysical() ? " ~>" : " ->");
     msb.append(minimallyDelimitedList(object.getRightPorts()));
-=======
     String arrow = object.isPhysical() ? "~>" : "->";
     right.append(minimallyDelimitedList(object.getRightPorts()));
     msb.append(
@@ -748,7 +727,6 @@
                 .append(MalleableString.anyOf("\n" + arrow).indent())
                 .append(right.get())
                 .get()));
->>>>>>> 379b2628
     if (object.getDelay() != null) msb.append(" after ").append(doSwitch(object.getDelay()));
     if (object.getSerializer() != null) {
       msb.append(" ").append(doSwitch(object.getSerializer()));
@@ -836,7 +814,6 @@
     // ));
     Builder msb = new Builder();
     msb.append(object.getLhs().getName());
-<<<<<<< HEAD
     if (object.getEquals() != null) {
       msb.append(" = ");
     }
@@ -866,21 +843,8 @@
       prefix = suffix = "";
     }
     return list(", ", prefix, suffix, nothingIfEmpty, false, init.getExprs());
-=======
-    if (object.getEquals() != null) msb.append(" = ");
-    String prefix = "";
-    String suffix = "";
-    if (!object.getParens().isEmpty()) {
-      prefix = "(";
-      suffix = ")";
-    } else if (!object.getBraces().isEmpty()) {
-      prefix = "{";
-      suffix = "}";
-    }
-    msb.append(list(", ", prefix, suffix, false, prefix.isBlank(), object.getRhs()));
-    return msb.get();
->>>>>>> 379b2628
-  }
+  }
+
 
   @Override
   public MalleableString caseParameter(Parameter object) {
@@ -893,18 +857,7 @@
     return builder
         .append(object.getName())
         .append(typeAnnotationFor(object.getType()))
-<<<<<<< HEAD
         .append(initializer(object.getInit(), true))
-=======
-        .append(
-            list(
-                ", ",
-                object.getBraces().isEmpty() ? "(" : "{",
-                object.getBraces().isEmpty() ? ")" : "}",
-                true,
-                false,
-                object.getInit()))
->>>>>>> 379b2628
         .get();
   }
 
